# reality-capture

Copyright © Bentley Systems, Incorporated. All rights reserved. See 
[LICENSE.md](./LICENSE.md) for license terms and full copyright notice.

## About this Repository

This repository contains Reality Capture SDKs for Reality Modeling, Reality Analysis, Reality Conversion and Reality Management services. It provides classes, functions and examples to create reality data, upload local data to Reality Management, run Analysis/Conversion/Modeling jobs and download results.

- [Reality Management](./typescript_sdk/packages/reality-data-client/README.md)
- [Reality Capture](./typescript_sdk/packages/reality-capture/README.md)

All the packages are also available in python

- [Python sdk](./python_sdk/README.md)

## Requirements

- [Git LFS](https://git-lfs.github.com/) to be installed.
- [Node](https://nodejs.org/en/): an installation of the latest security patch of Node 22. The Node installation also includes the **npm** package manager.
<<<<<<< HEAD
- [pnpm](https://pnpm.io/): [prefer installation via npm corepack](https://pnpm.io/installation#using-corepack)
=======
- [pnpm](https://pnpm.io/): [prefer installation via npm corepack](https://pnpm.io/installation#using-corepack). We recommend you to install it globally.
>>>>>>> 9aa30340

## Build Instructions

1. Clone repository (first time) with `git clone` or pull updates to the repository (subsequent times) with `git pull`
2. Install dependencies: `pnpm install`
3. Build source: `pnpm build`

## Unit tests

4. Run unit tests : create a .env file based on template.env, then : `npm run coverage`<|MERGE_RESOLUTION|>--- conflicted
+++ resolved
@@ -18,11 +18,7 @@
 
 - [Git LFS](https://git-lfs.github.com/) to be installed.
 - [Node](https://nodejs.org/en/): an installation of the latest security patch of Node 22. The Node installation also includes the **npm** package manager.
-<<<<<<< HEAD
-- [pnpm](https://pnpm.io/): [prefer installation via npm corepack](https://pnpm.io/installation#using-corepack)
-=======
 - [pnpm](https://pnpm.io/): [prefer installation via npm corepack](https://pnpm.io/installation#using-corepack). We recommend you to install it globally.
->>>>>>> 9aa30340
 
 ## Build Instructions
 
