/*---------------------------------------------------------------------------------------------
* Copyright (c) Bentley Systems, Incorporated. All rights reserved.
* See LICENSE.md in the project root for license terms and full copyright notice.
*--------------------------------------------------------------------------------------------*/

import chai, { expect } from "chai";
import chaiAsPromised from "chai-as-promised";
chai.use(chaiAsPromised);
import { BentleyError } from "@itwin/core-bentley";
import * as dotenv from "dotenv";
import path = require("path");
import { RealityDataClientOptions, RealityDataAccessClient } from "@itwin/reality-data-client";
import { CCUtils, CommonData, ContextCaptureService } from "@itwin/reality-capture";
import { RealityDataTransferNode, ReferenceTableNode } from "@itwin/reality-capture-node";
import { ServiceAuthorizationClient } from "@itwin/service-authorization";

export async function sleep(ms: number) { return new Promise(resolve => setTimeout(resolve, ms)); }

describe("Reality Modeling integration tests", () => {
    let contextCaptureService: ContextCaptureService;
    let realityDataTransfer: RealityDataTransferNode;
    let iTwinId = "";
    let workspaceId = "";
    let imagesId = "";
    let ccOrientationsId = "";
    let references: ReferenceTableNode;
    let rdaClient: RealityDataAccessClient;
    let jobId = "";
    let threeMXId = "";

    before(async function ()  {    
        this.timeout(20000);
        dotenv.config();

        iTwinId = process.env.IMJS_PROJECT_ID ?? "";
        const clientId = process.env.IMJS_CLIENT_ID ?? "";
        const secret = process.env.IMJS_SECRET ?? "";

        const authorizationClient = new ServiceAuthorizationClient({
            clientId: clientId,
            clientSecret: secret,
            scope: Array.from(RealityDataTransferNode.getScopes()).join(" ") + " " + Array.from(ContextCaptureService.getScopes()).join(" "),
            authority: "https://ims.bentley.com",
        });

        contextCaptureService = new ContextCaptureService(authorizationClient);
        realityDataTransfer = new RealityDataTransferNode(authorizationClient);
        references = new ReferenceTableNode();

        const realityDataClientOptions: RealityDataClientOptions = {
            baseUrl: "https://api.bentley.com/realitydata/",
            authorizationClient: authorizationClient,
        };
        rdaClient = new RealityDataAccessClient(realityDataClientOptions);
    });

    // Create and get workspace
    it("Create workspace", async function () {
        this.timeout(10000);
        workspaceId = await contextCaptureService.createWorkspace("SDK integration tests reality modeling workspace", iTwinId);
        expect(workspaceId).is.not.undefined;
        expect(workspaceId).to.have.length(36);
    });

    it("Get workspace", async function () {
        this.timeout(10000);
        const workspace = await contextCaptureService.getWorkspace(workspaceId);
        expect(workspace.id).to.deep.equal(workspaceId);
        expect(workspace.name).to.deep.equal("SDK integration tests reality modeling workspace");
        expect(workspace.iTwinId).to.deep.equal(iTwinId);
        expect(workspace.contextCaptureVersion).to.deep.equal("2023.0");
    });

    // Create and upload inputs
    it("Upload images", async function () {
        this.timeout(60000);
        imagesId = await realityDataTransfer.uploadRealityData(path.resolve(__dirname, "../data/CC/Images/"), 
            "SDK integration tests images", CommonData.RealityDataType.CC_IMAGE_COLLECTION, iTwinId);
        expect(imagesId).is.not.undefined;
        expect(imagesId).to.have.length(36);
        references.addReference("0", imagesId);
    });

    it("Upload CC orientations", async function () {
        this.timeout(10000);
        ccOrientationsId = await realityDataTransfer.uploadCCOrientations(path.resolve(__dirname, "../data/CC/Orientation"), 
            "SDK integration tests CC orientations", iTwinId, references);
        expect(ccOrientationsId).is.not.undefined;
        expect(ccOrientationsId).to.have.length(36);
    });

    // Create & submit job
    it("Create reality modeling job", async function () {
        this.timeout(10000);
        const settings = new CCUtils.CCJobSettings();
        settings.inputs = [imagesId, ccOrientationsId];
        settings.outputs.threeMX = "threeMX";
        settings.meshQuality = CCUtils.CCJobQuality.MEDIUM;
        jobId = await contextCaptureService.createJob(CCUtils.CCJobType.FULL, settings, "SDK integration tests reality modeling job", 
            workspaceId);
        expect(jobId).is.not.undefined;
        expect(jobId).to.have.length(36);
        await contextCaptureService.submitJob(jobId);
    });

    // Get and monitor job
    it("Get reality modeling job properties", async function () {
        const jobProperties = await contextCaptureService.getJobProperties(jobId);
        expect(jobProperties.name).to.deep.equal("SDK integration tests reality modeling job");
        expect(jobProperties.type).to.deep.equal(CCUtils.CCJobType.FULL);
        expect(jobProperties.iTwinId).to.deep.equal(iTwinId);
        expect(jobProperties.settings.inputs).to.have.length(2);
        expect(jobProperties.settings.inputs[0]).to.deep.equal(imagesId);
        expect(jobProperties.settings.inputs[1]).to.deep.equal(ccOrientationsId);
        threeMXId = jobProperties.settings.outputs.threeMX;
        expect(threeMXId).to.have.length(36);
        expect(jobProperties.settings.meshQuality).to.deep.equal(CCUtils.CCJobQuality.MEDIUM);
        expect(jobProperties.workspaceId).to.deep.equal(workspaceId);
        expect(jobProperties.id).to.deep.equal(jobId);
        expect(jobProperties.state).to.deep.equal(CommonData.JobState.ACTIVE);
    });

    it("Get reality modeling job progress", async function () {
<<<<<<< HEAD
        this.timeout(3600000); // 60mn
=======
        this.timeout(10000);
>>>>>>> 8cb5bb68

        const jobProgress = await contextCaptureService.getJobProgress(jobId);
        await contextCaptureService.cancelJob(jobId);
        expect(jobProgress.progress).to.equal(0);
        expect(jobProgress.state).to.deep.equal(CommonData.JobState.ACTIVE);
        expect(jobProgress.step).to.deep.equal("PrepareStep");
    });

    // Delete inputs
    it("Delete images", async function () {
        this.timeout(10000);
        await rdaClient.deleteRealityData("", imagesId);
        try {
            await rdaClient.getRealityData("", iTwinId, imagesId);
        }
        catch(error: any) {
            expect(error).to.be.instanceOf(BentleyError);
            expect((error as BentleyError).errorNumber).to.equal(404);
        }
    });

    it("Delete cc orientations", async function () {
        this.timeout(10000);
        await rdaClient.deleteRealityData("", ccOrientationsId);
        try {
            await rdaClient.getRealityData("", iTwinId, ccOrientationsId);
        }
        catch(error: any) {
            expect(error).to.be.instanceOf(BentleyError);
            expect((error as BentleyError).errorNumber).to.equal(404);
        }
    });

    it("Delete workspace", async function () {
        this.timeout(10000);
        await contextCaptureService.deleteWorkspace(workspaceId);
        try {
            await contextCaptureService.getWorkspace(workspaceId);
        }
        catch(error: any) {
            expect((error as BentleyError).errorNumber).to.equal(404);
        }
    });
});<|MERGE_RESOLUTION|>--- conflicted
+++ resolved
@@ -121,11 +121,7 @@
     });
 
     it("Get reality modeling job progress", async function () {
-<<<<<<< HEAD
-        this.timeout(3600000); // 60mn
-=======
         this.timeout(10000);
->>>>>>> 8cb5bb68
 
         const jobProgress = await contextCaptureService.getJobProgress(jobId);
         await contextCaptureService.cancelJob(jobId);
