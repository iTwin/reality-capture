--- conflicted
+++ resolved
@@ -128,28 +128,6 @@
         expect(jobProgress.progress).to.equal(0);
         expect(jobProgress.state).to.deep.equal(CommonData.JobState.ACTIVE);
         expect(jobProgress.step).to.deep.equal("PrepareStep");
-<<<<<<< HEAD
-
-        let jobInProgress = true;
-        while(jobInProgress) {
-            const progress = await contextCaptureService.getJobProgress(jobId);
-            if(progress.state === CommonData.JobState.SUCCESS || progress.state === CommonData.JobState.OVER || 
-                progress.state === CommonData.JobState.CANCELLED || progress.state === CommonData.JobState.FAILED) {
-                jobInProgress = false;
-                break;
-            }
-            await sleep(10000);
-        }
-
-        jobProgress = await contextCaptureService.getJobProgress(jobId);
-        expect(jobProgress.progress).to.equal(100);
-        expect(jobProgress.state).to.deep.equal(CommonData.JobState.OVER);
-        expect(jobProgress.step).to.deep.equal("");
-
-        const jobProperties = await contextCaptureService.getJobProperties(jobId);
-        expect(jobProperties.state).to.deep.equal(CommonData.JobState.SUCCESS);
-=======
->>>>>>> 249a025f
     });
 
     // Delete inputs
