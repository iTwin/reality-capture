--- conflicted
+++ resolved
@@ -121,26 +121,8 @@
         expect(jobProgress.step).to.deep.equal("PrepareStep");
     });
 
-<<<<<<< HEAD
-        let jobInProgress = true;
-        while(jobInProgress) {
-            const progress = await realityDataAnalysisService.getJobProgress(jobId);
-            if(progress.state === CommonData.JobState.SUCCESS || progress.state === CommonData.JobState.CANCELLED 
-                || progress.state === CommonData.JobState.FAILED) {
-                jobInProgress = false;
-                break;
-            }
-            await sleep(10000);
-        }
-
-        jobProgress = await realityDataAnalysisService.getJobProgress(jobId);
-        expect(jobProgress.progress).to.equal(100);
-        expect(jobProgress.state).to.deep.equal(CommonData.JobState.SUCCESS);
-        expect(jobProgress.step).to.deep.equal("");
-=======
     it("Cancel RDAS job", async function () {
         this.timeout(10000);
->>>>>>> 249a025f
 
         await realityDataAnalysisService.cancelJob(jobId);
         await sleep(250); // It seems a job needs some time to be cancelled.
