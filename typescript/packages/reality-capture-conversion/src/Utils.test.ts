/*---------------------------------------------------------------------------------------------
* Copyright (c) Bentley Systems, Incorporated. All rights reserved.
* See LICENSE.md in the project root for license terms and full copyright notice.
*--------------------------------------------------------------------------------------------*/

import chai, { expect } from "chai";
import chaiAsPromised from "chai-as-promised";
import { RCJobSettings } from "./Utils";
chai.use(chaiAsPromised);

export function sleep(ms: number) { return new Promise(resolve => setTimeout(resolve, ms)); }

describe("Reality Conversion utils unit tests", () => {
    it("Settings to json", function () {
        const ccSettings = new RCJobSettings();
        ccSettings.inputs.e57 = ["e57Id"];
        ccSettings.inputs.las = ["lasId"];
        ccSettings.inputs.laz = ["lazId"];
        ccSettings.inputs.ply = ["plyId"];
        ccSettings.outputs.opc = true;
        ccSettings.options.engines = 8;
        const json = ccSettings.toJson();
        return Promise.all([
            expect(json).to.have.property("inputs"),
            expect(json.inputs).to.have.length.above(0),
            expect(json.inputs).to.deep.include({ "id": "lasId" }),
            expect(json.inputs).to.deep.include({ "id": "lazId" }),
            expect(json.inputs).to.deep.include({ "id": "plyId" }),
            expect(json.inputs).to.deep.include({ "id": "e57Id" }),
            expect(json).to.have.property("outputs"),
            expect(json.outputs).to.have.length.above(0),
            expect(json.outputs).to.deep.include("OPC"),
            expect(json).to.have.property("options"),
            expect(json.options).to.have.property("processingEngines"),
            expect(json.options.processingEngines).to.deep.equal(8),
        ]);
    });

    it("Settings from json", async function () {
        const json = {
            "inputs": [{"type": "LAS", "id": "lasId"}, {"type": "LAZ", "id": "lazId"}, {"type": "PLY", "id": "plyId"}, {"type": "E57", "id": "e57Id"}],
            "outputs": [{"type": "OPC", "id": "OPCId"}],
            "options": {
                "processingEngines": 8,               
            },
        };
        const realityConversionSettings = await RCJobSettings.fromJson(json);
        return Promise.all([
            expect(realityConversionSettings.inputs.e57).to.have.length.above(0),
            expect(realityConversionSettings.inputs.las).to.have.length.above(0),
            expect(realityConversionSettings.inputs.laz).to.have.length.above(0),
            expect(realityConversionSettings.inputs.ply).to.have.length.above(0),
            expect(realityConversionSettings.inputs.e57).to.deep.include("e57Id"),
            expect(realityConversionSettings.inputs.las).to.deep.include("lasId"),
            expect(realityConversionSettings.inputs.laz).to.deep.include("lazId"),
            expect(realityConversionSettings.inputs.ply).to.deep.include("plyId"),
            expect(realityConversionSettings.outputs.opc).to.have.length.above(0),
            expect(realityConversionSettings.outputs.opc).to.deep.include("OPCId"),
            expect(realityConversionSettings.options.engines).to.deep.equal(8),
        ]);
    });

    it("Settings from json (unexpected input)", async function () {
        const json = {
            "inputs": [{"type": "Invalid", "id": "lasId"}],
            "outputs": [{"type": "OPC", "id": "OPCId"}],
            "options": {
                "processingEngines": 8,               
            },
        };
        const realityConversionSettings = RCJobSettings.fromJson(json);
        return expect(realityConversionSettings).to.eventually.be.rejectedWith(Error).and.have.property("message", "Found unexpected input type : Invalid");
    });

    it("Settings from json (unexpected output)", async function () {
        const json = {
            "inputs": [{"type": "LAS", "id": "lasId"}],
            "outputs": [{"type": "Invalid", "id": "OPCId"}],
            "options": {
                "processingEngines": 8,               
            },
        };
        const realityConversionSettings = RCJobSettings.fromJson(json);
<<<<<<< HEAD
        return expect(realityConversionSettings).to.eventually.be.rejectedWith(Error).and.have.property("message", "Found unexpected output format : Invalid");
=======
        return expect(realityConversionSettings).to.eventually.be.rejectedWith(BentleyError).and.have.property("message", "Found unexpected output type : Invalid");
>>>>>>> 85104a88
    });
});<|MERGE_RESOLUTION|>--- conflicted
+++ resolved
@@ -81,10 +81,6 @@
             },
         };
         const realityConversionSettings = RCJobSettings.fromJson(json);
-<<<<<<< HEAD
-        return expect(realityConversionSettings).to.eventually.be.rejectedWith(Error).and.have.property("message", "Found unexpected output format : Invalid");
-=======
-        return expect(realityConversionSettings).to.eventually.be.rejectedWith(BentleyError).and.have.property("message", "Found unexpected output type : Invalid");
->>>>>>> 85104a88
+        return expect(realityConversionSettings).to.eventually.be.rejectedWith(Error).and.have.property("message", "Found unexpected output type : Invalid");
     });
 });