import { JobDates, JobState } from "@itwin/reality-capture-common";

/** Possible types of Reality Conversion job. */
export enum RCJobType {
    Conversion  = "Conversion",
    None = "None"
}

/**
 * Inputs for a Reality Conversion job.
 */
class RCInputs {
    /** A list of paths to LAS files. */
    las: string[];
    /** A list of paths to LAZ files. */
    laz: string[];
    /** A list of paths to PLY files. */
    ply: string[];
    /** A list of paths to E57 files. */
    e57: string[];

    constructor() {
        /**
         * A list of paths to LAS files.
         * @type {string[]}
         */
        this.las = [];
        /**
         * A list of paths to LAZ files.
         * @type {string[]}
         */
        this.laz = [];
        /**
         * A list of paths to PLY files.
         * @type {string[]}
         */
        this.ply = [];
        /**
         * A list of paths to E57 files.
         * @type {string[]}
         */
        this.e57 = [];
    }
}

/**
 * Outputs for a Reality Conversion job.
 */
class RCOuputs {
    /** Either a boolean to indicate conversion type or a list of created OPC files ids. */
    opc: boolean | string[];

    /** Either a boolean to indicate conversion type or a list of created PNTS files ids. */
    pnts: boolean | string[];

    constructor() {
        /**
         * Either a boolean to indicate conversion type or a list of created OPC files ids.
         * @type {boolean | string[]}
         */
        this.opc = false;

        /**
         * Either a boolean to indicate conversion type or a list of created PNTS files ids.
         * @type {boolean | string[]}
         */
        this.pnts = false;
    }
}

/**
 * Options for a Reality Conversion job.
 */
class RCOptions {
    /** Quantity of engines to be used by the job. */
    engines: number;
    /** If true, all the input files from multiple containers will be merged into one output file. Else output file will be created per input file. */
    merge: boolean;

    constructor() {
        /**
         * Quantity of engines to be used by the job.
         * @type { number }
         */
        this.engines = 0;

        /** If true, all the input files from multiple containers will be merged into one output file. Else output file will be created per input file. 
         * @type { boolean }
         */
        this.merge = true;
    }
}

/** Settings for Reality Conversion jobs. */
export class RCJobSettings {
    /** Possible inputs for this job. Lists of inputs ids in the cloud, divided by type of data. */
    inputs: RCInputs;
    /** Possible outputs for this job. Fill the types of outputs you want for the job with True before passing the settings to createJob. */
    outputs: RCOuputs;
    /** Possible options for this job. */
    options: RCOptions;

    constructor() {
        /**
         * Possible inputs for this job. Lists of inputs ids in the cloud, divided by type of data.
         * @type {RCInputs}
         */
        this.inputs = new RCInputs();
        /** 
         * Possible outputs for this job. Fill the types of outputs you want for the job with True before passing the settings to createJob.
         * @type {RCOuputs}
         */
        this.outputs = new RCOuputs();
        /** 
         * Possible options for this job.
         * @type {RCOptions}
         */
        this.options = new RCOptions();
    }

    /**
     * Transform settings into json.
     * @returns {any} json with settings values.
     */
    public toJson(): any {
        const json: any = {
            "inputs": [],
            "outputs": [],
            "options": {
                "processingEngines": this.options.engines,
                "merge" : this.options.merge,
            }
        };

        this.inputs.las.forEach((id) => {
            json["inputs"].push({ "id": id });
        });

        this.inputs.laz.forEach((id) => {
            json["inputs"].push({ "id": id });
        });

        this.inputs.ply.forEach((id) => {
            json["inputs"].push({ "id": id });
        });

        this.inputs.e57.forEach((id) => {
            json["inputs"].push({ "id": id });
        });

        if (this.outputs.opc)
            json["outputs"].push("OPC");

        if (this.outputs.pnts)
            json["outputs"].push("PNTS");

        if(this.options) {
            if(this.options.engines)
                json["options"]["processingEngines"] = this.options.engines;
            if(this.options.merge)
                json["options"]["merge"] = this.options.merge;
            
        }

        return json;
    }

    /**
     * Transform json received from cloud service into settings.
     * @param {any} settingsJson Dictionary with settings received from cloud service.
     * @returns {RCJobSettings} New settings.
     */
    public static async fromJson(settingsJson: any): Promise<RCJobSettings> {
        const newJobSettings = new RCJobSettings();
        const inputsJson = settingsJson["inputs"];
        for (const input of inputsJson) {
            if (input["type"] === "LAS")
                newJobSettings.inputs.las.push(input["id"]);
            else if (input["type"] === "LAZ")
                newJobSettings.inputs.laz.push(input["id"]);
            else if (input["type"] === "PLY")
                newJobSettings.inputs.ply.push(input["id"]);
            else if (input["type"] === "E57")
                newJobSettings.inputs.e57.push(input["id"]);
            else
                return Promise.reject(new Error("Found unexpected input type : " + input["type"]));
        }
        const outputsJson = settingsJson["outputs"];
        newJobSettings.outputs.opc = [];
        newJobSettings.outputs.pnts = [];
        for (const output of outputsJson) {
            if (output["type"] === "OPC")
                newJobSettings.outputs.opc.push(output["id"]);
            else if (output["type"] === "PNTS")
                newJobSettings.outputs.pnts.push(output["id"]);
            else
<<<<<<< HEAD
                return Promise.reject(new Error("Found unexpected output format : " + output["format"]));
=======
                return Promise.reject(new BentleyError(BentleyStatus.ERROR, "Found unexpected output type : " + output["type"]));
>>>>>>> 85104a88
        }

        if(settingsJson["options"]) {
            if(settingsJson["options"]["processingEngines"])
                newJobSettings.options.engines = settingsJson["options"]["processingEngines"];
            if(settingsJson["options"]["merge"])
                newJobSettings.options.merge = settingsJson["options"]["merge"];
        }

        return newJobSettings;
    }
}

/** Parameters for estimating job cost before its processing.
    EstimatedCost is filled when this object is returned by a function but should only be taken in consideration if you
    have updated parameters for estimation before by using the getJobEstimatedCost function. */
export interface RCJobCostParameters {
    /** Gigapixels to be processed. */
    gigaPixels?: number;
    /** Megapoints to be processed. */
    megaPoints?: number;
    /** Estimated cost of the job. */
    estimatedCost?: number;
}

/**
 * Properties of a job.
 * Convenience class to stock all properties of a job in a simple way.
 */
export interface RCJobProperties {
    id: string;
    name: string;
    type: RCJobType;
    settings: RCJobSettings;
    iTwinId: string;
    state?: JobState;
    dateTime?: JobDates;
    estimatedUnit?: number;
    dataCenter?: string;
    email?: string;
    costEstimationParameters?: RCJobCostParameters;
}<|MERGE_RESOLUTION|>--- conflicted
+++ resolved
@@ -194,11 +194,7 @@
             else if (output["type"] === "PNTS")
                 newJobSettings.outputs.pnts.push(output["id"]);
             else
-<<<<<<< HEAD
-                return Promise.reject(new Error("Found unexpected output format : " + output["format"]));
-=======
-                return Promise.reject(new BentleyError(BentleyStatus.ERROR, "Found unexpected output type : " + output["type"]));
->>>>>>> 85104a88
+                return Promise.reject(new Error("Found unexpected output type : " + output["type"]));
         }
 
         if(settingsJson["options"]) {
