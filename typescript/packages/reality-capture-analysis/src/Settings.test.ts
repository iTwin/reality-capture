/*---------------------------------------------------------------------------------------------
* Copyright (c) Bentley Systems, Incorporated. All rights reserved.
* See LICENSE.md in the project root for license terms and full copyright notice.
*--------------------------------------------------------------------------------------------*/

import chai, { expect } from "chai";
import chaiAsPromised from "chai-as-promised";
chai.use(chaiAsPromised);
<<<<<<< HEAD
import { BentleyError } from "@itwin/core-bentley";
import { ChangeDetectionJobSettings, ExtractGroundJobSettings, O2DJobSettings, S2DJobSettings, S3DJobSettings, SOrthoJobSettings } from "./Settings";
=======
import { ChangeDetectionJobSettings, ExtractGroundJobSettings, L3DJobSettings, O2DJobSettings, O3DJobSettings, S2DJobSettings, S3DJobSettings } from "./Settings";
>>>>>>> cca6220c


export function sleep(ms: number) { return new Promise(resolve => setTimeout(resolve, ms)); }

describe("Reality Analysis settings unit tests", () => {
    describe("Settings to json", () => {
        it("O2D", function () {
            const o2dSettings = new O2DJobSettings();
            o2dSettings.inputs.photos = "orientedPhotosId";
            o2dSettings.inputs.photoObjectDetector = "photoObjectDetectorId";
            o2dSettings.inputs.meshes = "meshesId";
            o2dSettings.inputs.objects2D = "objects2DId";
            o2dSettings.inputs.pointClouds = "pointCloudsId";
            o2dSettings.outputs.objects2D = "objects2D";
            o2dSettings.outputs.objects3D = "objects3D";
            o2dSettings.outputs.exportedObjects3DDGN = "exportedObjects3DDGN";
            o2dSettings.outputs.exportedObjects3DCesium = "exportedObjects3DCesium";
            o2dSettings.outputs.exportedLocations3DSHP = "exportedLocations3DSHP";
            o2dSettings.useTiePoints = true;
            o2dSettings.minPhotos = 10;
            o2dSettings.maxDist = 100;
            o2dSettings.exportSrs = "EPSG:2788";
            const json = o2dSettings.toJson();
            return Promise.all([
                expect(json).to.have.property("inputs"),
                expect(json.inputs).to.have.length.above(0),
                expect(json.inputs).to.deep.include({"name": "orientedPhotos", "realityDataId": "orientedPhotosId"}),
                expect(json.inputs).to.deep.include({"name": "photoObjectDetector", "realityDataId": "photoObjectDetectorId"}),
                expect(json.inputs).to.deep.include({"name": "meshes", "realityDataId": "meshesId"}),
                expect(json.inputs).to.deep.include({"name": "objects2D", "realityDataId": "objects2DId"}),
                expect(json.inputs).to.deep.include({"name": "pointClouds", "realityDataId": "pointCloudsId"}),
                expect(json).to.have.property("outputs"),
                expect(json.outputs).to.have.length.above(0),
                expect(json.outputs).to.deep.include("objects2D"),
                expect(json.outputs).to.deep.include("objects3D"),
                expect(json.outputs).to.deep.include("exportedObjects3DDGN"),
                expect(json.outputs).to.deep.include("exportedObjects3DCesium"),
                expect(json.outputs).to.deep.include("exportedLocations3DSHP"),

                expect(json.useTiePoints).to.deep.equal(true),
                expect(json.minPhotos).to.deep.equal(10),
                expect(json.maxDist).to.deep.equal(100),
                expect(json.exportSrs).to.deep.equal("EPSG:2788"),
            ]);
        });

        it("S2D", function () {
            const s2dSettings = new S2DJobSettings();
            s2dSettings.inputs.photoSegmentationDetector = "photoSegmentationDetectorId";
            s2dSettings.inputs.photos = "photosId";
            s2dSettings.inputs.meshes = "meshesId";
            s2dSettings.inputs.pointClouds = "pointCloudsId";
            s2dSettings.inputs.segmentation2D = "segmentation2DId";

            s2dSettings.outputs.segmentation2D = "segmentation2D";
            s2dSettings.outputs.segmentedPhotos = "segmentedPhotos";
            s2dSettings.outputs.polygons3D = "polygons3D";
            s2dSettings.outputs.lines3D = "lines3D";
            s2dSettings.outputs.exportedPolygons3DDGN = "exportedPolygons3DDGN";
            s2dSettings.outputs.exportedPolygons3DCesium = "exportedPolygons3DCesium";
            s2dSettings.outputs.exportedLines3DDGN = "exportedLines3DDGN";
            s2dSettings.outputs.exportedLines3DCesium = "exportedLines3DCesium";

            s2dSettings.computeLineWidth = true;
            s2dSettings.removeSmallComponents = 1;
            s2dSettings.exportSrs = "EPSG:4512";
            s2dSettings.minPhotos = 10;

            const json = s2dSettings.toJson();
            return Promise.all([
                expect(json).to.have.property("inputs"),
                expect(json.inputs).to.have.length.above(0),
                expect(json.inputs).to.deep.include({"name": "photoSegmentationDetector", "realityDataId": "photoSegmentationDetectorId"}),
                expect(json.inputs).to.deep.include({"name": "photos", "realityDataId": "photosId"}),
                expect(json.inputs).to.deep.include({"name": "meshes", "realityDataId": "meshesId"}),
                expect(json.inputs).to.deep.include({"name": "pointClouds", "realityDataId": "pointCloudsId"}),
                expect(json.inputs).to.deep.include({"name": "segmentation2D", "realityDataId": "segmentation2DId"}),
                expect(json).to.have.property("outputs"),
                expect(json.outputs).to.have.length.above(0),
                expect(json.outputs).to.deep.include("segmentation2D"),
                expect(json.outputs).to.deep.include("segmentedPhotos"),
                expect(json.outputs).to.deep.include("polygons3D"),
                expect(json.outputs).to.deep.include("lines3D"),
                expect(json.outputs).to.deep.include("exportedPolygons3DDGN"),
                expect(json.outputs).to.deep.include("exportedPolygons3DCesium"),
                expect(json.outputs).to.deep.include("exportedLines3DDGN"),
                expect(json.outputs).to.deep.include("exportedLines3DCesium"),
                expect(json.computeLineWidth).to.deep.equal(true),
                expect(json.removeSmallComponents).to.deep.equal(1),
                expect(json.exportSrs).to.deep.equal("EPSG:4512"),
                expect(json.minPhotos).to.deep.equal(10),
            ]);
        });

        it("SOrtho", function () {
            const s2dSettings = new SOrthoJobSettings();
            s2dSettings.inputs.orthophoto = "orthophotoId";
            s2dSettings.inputs.orthophotoSegmentationDetector = "orthophotoSegmentationDetectorId";
            s2dSettings.outputs.exportedLines2DDGN = "exportedLines2DDGN";
            s2dSettings.outputs.exportedLines2DSHP = "exportedLines2DSHP";
            s2dSettings.outputs.exportedPolygons2DSHP = "exportedPolygons2DSHP";
            s2dSettings.outputs.lines2D = "lines2D";
            s2dSettings.outputs.polygons2D = "polygons2D";
            s2dSettings.outputs.segmentation2D = "segmentation2D";
            s2dSettings.outputs.segmentedPhotos = "segmentedPhotos";
            const json = s2dSettings.toJson();
            return Promise.all([
                expect(json).to.have.property("inputs"),
                expect(json.inputs).to.have.length.above(0),
                expect(json.inputs).to.deep.include({"name": "orthophoto", "realityDataId": "orthophotoId"}),
                expect(json.inputs).to.deep.include({"name": "orthophotoSegmentationDetector", "realityDataId": "orthophotoSegmentationDetectorId"}),
                expect(json).to.have.property("outputs"),
                expect(json.outputs).to.have.length.above(0),
                expect(json.outputs).to.deep.include("exportedLines2DDGN"),
                expect(json.outputs).to.deep.include("exportedLines2DSHP"),
                expect(json.outputs).to.deep.include("exportedPolygons2DSHP"),
                expect(json.outputs).to.deep.include("lines2D"),
                expect(json.outputs).to.deep.include("polygons2D"),
                expect(json.outputs).to.deep.include("segmentation2D"),
                expect(json.outputs).to.deep.include("segmentedPhotos"),
            ]);
        });

        it("S3D", function () {
            const s3dSettings = new S3DJobSettings();
            s3dSettings.inputs.meshes = "meshesId";
            s3dSettings.inputs.pointCloudSegmentationDetector = "pointCloudSegmentationDetectorId";
            s3dSettings.inputs.pointClouds = "pointCloudsId";
            s3dSettings.inputs.segmentation3D = "segmentation3DId";
            s3dSettings.inputs.clipPolygon = "clipPolygonId";
            s3dSettings.outputs.lines3D = "lines3D";
            s3dSettings.outputs.polygons3D = "polygons3D";
            s3dSettings.outputs.exportedLocations3DSHP = "exportedLocations3DSHP";
            s3dSettings.outputs.exportedObjects3DCesium = "exportedObjects3DCesium";
            s3dSettings.outputs.exportedObjects3DDGN = "exportedObjects3DDGN";
            s3dSettings.outputs.exportedLines3DDGN = "exportedLines3DDGN";
            s3dSettings.outputs.exportedLines3DCesium = "exportedLines3DCesium";
            s3dSettings.outputs.exportedPolygons3DDGN = "exportedPolygons3DDGN";
            s3dSettings.outputs.exportedLines3DCesium = "exportedPolygons3DCesium";
            s3dSettings.outputs.exportedSegmentation3DLAS = "exportedSegmentation3DLAS";
            s3dSettings.outputs.exportedSegmentation3DLAZ = "exportedSegmentation3DLAZ";
            s3dSettings.outputs.exportedSegmentation3DPLY = "exportedSegmentation3DPLY";
            s3dSettings.outputs.exportedSegmentation3DPOD = "exportedSegmentation3DPOD";
            s3dSettings.outputs.objects3D = "objects3D";
            s3dSettings.outputs.segmentation3D = "segmentation3D";
            s3dSettings.outputs.segmentedPointCloud = "segmentedPointCloud";
            s3dSettings.saveConfidence = true;
            s3dSettings.computeLineWidth = true;
            s3dSettings.removeSmallComponents = 1;
            s3dSettings.exportSrs = "EPSG:7132";
            const json = s3dSettings.toJson();
            return Promise.all([
                expect(json).to.have.property("inputs"),
                expect(json.inputs).to.have.length.above(0),
                expect(json.inputs).to.deep.include({"name": "meshes", "realityDataId": "meshesId"}),
                expect(json.inputs).to.deep.include({"name": "pointCloudSegmentationDetector", "realityDataId": "pointCloudSegmentationDetectorId"}),
                expect(json.inputs).to.deep.include({"name": "pointClouds", "realityDataId": "pointCloudsId"}),
                expect(json.inputs).to.deep.include({"name": "segmentation3D", "realityDataId": "segmentation3DId"}),
                expect(json.inputs).to.deep.include({"name": "clipPolygon", "realityDataId": "clipPolygonId"}),

                expect(json).to.have.property("outputs"),
                expect(json.outputs).to.have.length.above(0),
                expect(json.outputs).to.deep.include("exportedLocations3DSHP"),
                expect(json.outputs).to.deep.include("exportedObjects3DCesium"),
                expect(json.outputs).to.deep.include("exportedObjects3DDGN"),
                expect(json.outputs).to.deep.include("exportedSegmentation3DLAS"),
                expect(json.outputs).to.deep.include("exportedSegmentation3DLAZ"),
                expect(json.outputs).to.deep.include("exportedSegmentation3DPLY"),
                expect(json.outputs).to.deep.include("exportedSegmentation3DPOD"),
                expect(json.outputs).to.deep.include("objects3D"),
                expect(json.outputs).to.deep.include("segmentation3D"),
                expect(json.outputs).to.deep.include("segmentedPointCloud"),
                expect(json.outputs).to.deep.include("exportedLines3DDGN"),
                expect(json.outputs).to.deep.include("exportedLines3DCesium"),
                expect(json.outputs).to.deep.include("polygons3D"),
                expect(json.outputs).to.deep.include("exportedPolygons3DDGN"),
                expect(json.outputs).to.deep.include("exportedPolygons3DCesium"),
                expect(json.outputs).to.deep.include("lines3D"),

                expect(json.saveConfidence).to.deep.equal(true),
                expect(json.exportSrs).to.deep.equal("EPSG:7132"),
                expect(json.computeLineWidth).to.deep.equal(true),
                expect(json.removeSmallComponents).to.deep.equal(1),
            ]);
        });

        it("Change detection", function () {
            const changeDetectionSettings = new ChangeDetectionJobSettings();
            changeDetectionSettings.inputs.meshes1 = "meshes1Id";
            changeDetectionSettings.inputs.meshes2 = "meshes2Id";
            changeDetectionSettings.inputs.pointClouds1 = "pointClouds1Id";
            changeDetectionSettings.inputs.pointClouds2 = "pointClouds2Id";
            changeDetectionSettings.outputs.exportedLocations3DSHP = "exportedLocations3DSHP";
            changeDetectionSettings.outputs.objects3D = "objects3D";
            changeDetectionSettings.colorThresholdLow = 10;
            changeDetectionSettings.colorThresholdHigh = 50;
            changeDetectionSettings.distThresholdLow = 10;
            changeDetectionSettings.distThresholdHigh = 50;
            changeDetectionSettings.resolution = 100;
            changeDetectionSettings.minPoints = 1000;
            changeDetectionSettings.exportSrs = "EPSG:5712";
            const json = changeDetectionSettings.toJson();
            return Promise.all([
                expect(json).to.have.property("inputs"),
                expect(json.inputs).to.have.length.above(0),
                expect(json.inputs).to.deep.include({"name": "meshes1", "realityDataId": "meshes1Id"}),
                expect(json.inputs).to.deep.include({"name": "meshes2", "realityDataId": "meshes2Id"}),
                expect(json.inputs).to.deep.include({"name": "pointClouds1", "realityDataId": "pointClouds1Id"}),
                expect(json.inputs).to.deep.include({"name": "pointClouds2", "realityDataId": "pointClouds2Id"}),

                expect(json).to.have.property("outputs"),
                expect(json.outputs).to.have.length.above(0),
                expect(json.outputs).to.deep.include("exportedLocations3DSHP"),
                expect(json.outputs).to.deep.include("objects3D"),
                
                expect(json.colorThresholdLow).to.deep.equal("10"),
                expect(json.colorThresholdHigh).to.deep.equal("50"),
                expect(json.distThresholdLow).to.deep.equal("10"),
                expect(json.distThresholdHigh).to.deep.equal("50"),
                expect(json.resolution).to.deep.equal("100"),
                expect(json.minPoints).to.deep.equal("1000"),
                expect(json.exportSrs).to.deep.equal("EPSG:5712"),
            ]);
        });

        it("Extract ground", function () {
            const extractGroundSettings = new ExtractGroundJobSettings();
            extractGroundSettings.inputs.clipPolygon = "clipPolygonId";
            extractGroundSettings.inputs.meshes = "meshesId";
            extractGroundSettings.inputs.pointCloudSegmentationDetector = "pointCloudSegmentationDetectorId";
            extractGroundSettings.inputs.pointClouds = "pointCloudsId";
            extractGroundSettings.outputs.exportedSegmentation3DLAS = "exportedSegmentation3DLAS";
            extractGroundSettings.outputs.exportedSegmentation3DLAZ = "exportedSegmentation3DLAZ";
            extractGroundSettings.outputs.exportedSegmentation3DPOD = "exportedSegmentation3DPOD";
            extractGroundSettings.outputs.segmentation3D = "segmentation3D";
            extractGroundSettings.outputs.segmentedPointCloud = "segmentedPointCloud";
            extractGroundSettings.exportSrs = "EPSG:6712";
            const json = extractGroundSettings.toJson();
            return Promise.all([
                expect(json).to.have.property("inputs"),
                expect(json.inputs).to.have.length.above(0),
                expect(json.inputs).to.deep.include({"name": "clipPolygon", "realityDataId": "clipPolygonId"}),
                expect(json.inputs).to.deep.include({"name": "meshes", "realityDataId": "meshesId"}),
                expect(json.inputs).to.deep.include({"name": "pointCloudSegmentationDetector", "realityDataId": "pointCloudSegmentationDetectorId"}),
                expect(json.inputs).to.deep.include({"name": "pointClouds", "realityDataId": "pointCloudsId"}),

                expect(json).to.have.property("outputs"),
                expect(json.outputs).to.have.length.above(0),
                expect(json.outputs).to.deep.include("exportedSegmentation3DLAS"),
                expect(json.outputs).to.deep.include("exportedSegmentation3DLAZ"),
                expect(json.outputs).to.deep.include("exportedSegmentation3DPOD"),
                expect(json.outputs).to.deep.include("segmentation3D"),
                expect(json.outputs).to.deep.include("segmentedPointCloud"),

                expect(json.exportSrs).to.deep.equal("EPSG:6712"),
            ]);
        });

    });

    describe("Settings from json : O2D", () => {
        it("Valid json", async function () {
            const json = {
                "inputs": [{
                    "name": "orientedPhotos",
                    "realityDataId": "orientedPhotosId"
                },
                {
                    "name": "photoObjectDetector",
                    "realityDataId": "photoObjectDetectorId"
                },
                {
                    "name": "meshes",
                    "realityDataId": "meshesId"
                },
                {
                    "name": "objects2D",
                    "realityDataId": "objects2DId"
                },
                {
                    "name": "pointClouds",
                    "realityDataId": "pointCloudsId"
                }
                ],
                "outputs": [{
                    "name": "objects2D",
                    "realityDataId": "objects2DId"
                },
                {
                    "name": "objects3D",
                    "realityDataId": "objects3DId"
                },
                {
                    "name": "exportedObjects3DDGN",
                    "realityDataId": "exportedObjects3DDGNId"
                },
                {
                    "name": "exportedObjects3DCesium",
                    "realityDataId": "exportedObjects3DCesiumId"
                },
                {
                    "name": "exportedLocations3DSHP",
                    "realityDataId": "exportedLocations3DSHPId"
                }
                ],
                "useTiePoints": "true",
                "minPhotos": "10",
                "maxDist": "100",
                "exportSrs": "EPSG:7415"
            };
            const o2DSettings = await O2DJobSettings.fromJson(json);
            return Promise.all([
                expect(o2DSettings.type).to.deep.equal("objects2D"),
                expect(o2DSettings.inputs).to.have.property("orientedPhotos", "orientedPhotosId"),
                expect(o2DSettings.inputs).to.have.property("photoObjectDetector", "photoObjectDetectorId"),
                expect(o2DSettings.inputs).to.have.property("meshes", "meshesId"),
                expect(o2DSettings.inputs).to.have.property("objects2D", "objects2DId"),
                expect(o2DSettings.inputs).to.have.property("pointClouds", "pointCloudsId"),

                expect(o2DSettings.outputs).to.have.property("objects2D", "objects2DId"),
                expect(o2DSettings.outputs).to.have.property("objects3D", "objects3DId"),
                expect(o2DSettings.outputs).to.have.property("exportedObjects3DDGN", "exportedObjects3DDGNId"),
                expect(o2DSettings.outputs).to.have.property("exportedObjects3DCesium", "exportedObjects3DCesiumId"),
                expect(o2DSettings.outputs).to.have.property("exportedLocations3DSHP", "exportedLocations3DSHPId"),

                expect(o2DSettings.useTiePoints).to.deep.equal(true),
                expect(o2DSettings.minPhotos).to.deep.equal(10),
                expect(o2DSettings.maxDist).to.deep.equal(100),
                expect(o2DSettings.exportSrs).to.deep.equal("EPSG:7415"),
            ]);
        });

        it("Invalid input", async function () {
            const json = {
                "inputs": [{
                    "name": "invalid",
                    "realityDataId": "photosId"
                }
                ],
                "outputs": [{
                    "name": "objects2D",
                    "realityDataId": "objects2DId"
                }
                ]
            };
            const o2DSettings = O2DJobSettings.fromJson(json);
            return expect(o2DSettings).to.eventually.be.rejectedWith(Error).and.have.property("message", "Found unexpected input name : invalid");
        });

        it("Invalid output", async function () {
            const json = {
                "inputs": [{
                    "name": "orientedPhotos",
                    "realityDataId": "photosId"
                }
                ],
                "outputs": [{
                    "name": "invalid",
                    "realityDataId": "objects2DId"
                }
                ]
            };
            const o2DSettings = O2DJobSettings.fromJson(json);
            return expect(o2DSettings).to.eventually.be.rejectedWith(Error).and.have.property("message", "Found unexpected output name : invalid");
        });
    });

    describe("Settings from json : S2D", () => {
        it("Valid json", async function () {
            const json = {
                "inputs": [{
                    "name": "photos",
                    "realityDataId": "photosId"
                },
                {
                    "name": "photoSegmentationDetector",
                    "realityDataId": "photoSegmentationDetectorId"
                },
                {
                    "name": "meshes",
                    "realityDataId": "meshesId"
                },
                {
                    "name": "pointClouds",
                    "realityDataId": "pointCloudsId"
                },
                {
                    "name": "segmentation2D",
                    "realityDataId": "segmentation2DId"
                }
                ],
                "outputs": [{
                    "name": "segmentation2D",
                    "realityDataId": "segmentation2DId"
                },
                {
                    "name": "segmentedPhotos",
                    "realityDataId": "segmentedPhotosId"
                },
                {
                    "name": "lines3D",
                    "realityDataId": "lines3DId"
                },
                {
                    "name": "polygons3D",
                    "realityDataId": "polygons3DId"
                },
                {
                    "name": "exportedPolygons3DDGN",
                    "realityDataId": "exportedPolygons3DDGNId"
                },
                {
                    "name": "exportedPolygons3DCesium",
                    "realityDataId": "exportedPolygons3DCesiumId"
                },
                {
                    "name": "exportedLines3DDGN",
                    "realityDataId": "exportedLines3DDGNId"
                },
                {
                    "name": "exportedLines3DCesium",
                    "realityDataId": "exportedLines3DCesiumId"
                },
                ],
                "minPhotos": "10",
                "exportSrs": "EPSG:7415",
                "computeLineWidth": "true",
                "removeSmallComponents": "1"
            };
            const s2DSettings = await S2DJobSettings.fromJson(json);
            return Promise.all([
                expect(s2DSettings.type).to.deep.equal("segmentation2D"),
                expect(s2DSettings.inputs).to.have.property("photos", "photosId"),
                expect(s2DSettings.inputs).to.have.property("photoSegmentationDetector", "photoSegmentationDetectorId"),
                expect(s2DSettings.inputs).to.have.property("meshes", "meshesId"),
                expect(s2DSettings.inputs).to.have.property("pointClouds", "pointCloudsId"),
                expect(s2DSettings.inputs).to.have.property("segmentation2D", "segmentation2DId"),

                expect(s2DSettings.outputs).to.have.property("segmentation2D", "segmentation2DId"),
                expect(s2DSettings.outputs).to.have.property("segmentedPhotos", "segmentedPhotosId"),
                expect(s2DSettings.outputs).to.have.property("polygons3D", "polygons3DId"),
                expect(s2DSettings.outputs).to.have.property("lines3D", "lines3DId"),
                expect(s2DSettings.outputs).to.have.property("exportedPolygons3DDGN", "exportedPolygons3DDGNId"),
                expect(s2DSettings.outputs).to.have.property("exportedPolygons3DCesium", "exportedPolygons3DCesiumId"),
                expect(s2DSettings.outputs).to.have.property("exportedLines3DDGN", "exportedLines3DDGNId"),
                expect(s2DSettings.outputs).to.have.property("exportedLines3DCesium", "exportedLines3DCesiumId"),

                expect(s2DSettings.computeLineWidth).to.deep.equal(true),
                expect(s2DSettings.minPhotos).to.deep.equal(10),
                expect(s2DSettings.removeSmallComponents).to.deep.equal(1),
                expect(s2DSettings.exportSrs).to.deep.equal("EPSG:7415"),
            ]);
        });

        it("Invalid input", async function () {
            const json = {
                "inputs": [{
                    "name": "invalid",
                    "realityDataId": "photosId"
                }
                ],
                "outputs": [{
                    "name": "segmentation2D",
                    "realityDataId": "segmentation2DId"
                }
                ]
            };
<<<<<<< HEAD
            const s2DSettings = S2DJobSettings.fromJson(json);
            return expect(s2DSettings).to.eventually.be.rejectedWith(BentleyError).and.have.property("message", "Found unexpected input name : invalid");
=======
            const o3DSettings = O3DJobSettings.fromJson(json);
            return expect(o3DSettings).to.eventually.be.rejectedWith(Error).and.have.property("message", "Found unexpected input name : invalid");
>>>>>>> cca6220c
        });

        it("Invalid output", async function () {
            const json = {
                "inputs": [{
                    "name": "photos",
                    "realityDataId": "photosId"
                }
                ],
                "outputs": [{
                    "name": "invalid",
                    "realityDataId": "segmentation2DId"
                }
                ]
            };
<<<<<<< HEAD
            const s2DSettings = S2DJobSettings.fromJson(json);
            return expect(s2DSettings).to.eventually.be.rejectedWith(BentleyError).and.have.property("message", "Found unexpected output name : invalid");
=======
            const o3DSettings = O3DJobSettings.fromJson(json);
            return expect(o3DSettings).to.eventually.be.rejectedWith(Error).and.have.property("message", "Found unexpected output name : invalid");
>>>>>>> cca6220c
        });
    });

    describe("Settings from json : SOrtho", () => {
        it("Valid json", async function () {
            const json = {
                "inputs": [{
                    "name": "orthophoto",
                    "realityDataId": "orthophotoId"
                },
                {
                    "name": "orthophotoSegmentationDetector",
                    "realityDataId": "orthophotoSegmentationDetectorId"
                }
                ],
                "outputs": [{
                    "name": "segmentation2D",
                    "realityDataId": "segmentation2DId"
                },
                {
                    "name": "segmentedPhotos",
                    "realityDataId": "segmentedPhotosId"
                },
                {
                    "name": "lines3D",
                    "realityDataId": "lines3DId"
                },
                {
                    "name": "polygons2D",
                    "realityDataId": "polygons2DId"
                },
                {
                    "name": "exportedPolygons2DSHP",
                    "realityDataId": "exportedPolygons2DSHPId"
                },
                {
                    "name": "lines2D",
                    "realityDataId": "lines2DId"
                },
                {
                    "name": "exportedLines2DSHP",
                    "realityDataId": "exportedLines2DSHPId"
                },
                {
                    "name": "exportedLines2DDGN",
                    "realityDataId": "exportedLines2DDGNId"
                },
                ]
            };
            const orthoSettings = await SOrthoJobSettings.fromJson(json);
            return Promise.all([
                expect(orthoSettings.type).to.deep.equal("segmentation2D"),
                expect(orthoSettings.inputs).to.have.property("orthophoto", "orthophotoId"),
                expect(orthoSettings.inputs).to.have.property("orthophotoSegmentationDetector", "orthophotoSegmentationDetectorId"),

                expect(orthoSettings.outputs).to.have.property("segmentation2D", "segmentation2DId"),
                expect(orthoSettings.outputs).to.have.property("segmentedPhotos", "segmentedPhotosId"),
                expect(orthoSettings.outputs).to.have.property("polygons2D", "polygons2DId"),
                expect(orthoSettings.outputs).to.have.property("exportedPolygons2DSHP", "exportedPolygons2DSHPId"),
                expect(orthoSettings.outputs).to.have.property("lines2D", "lines2DId"),
                expect(orthoSettings.outputs).to.have.property("exportedLines2DSHP", "exportedLines2DSHPId"),
                expect(orthoSettings.outputs).to.have.property("exportedLines2DDGN", "exportedLines2DDGNId"),
            ]);
        });

        it("Invalid input", async function () {
            const json = {
                "inputs": [{
                    "name": "invalid",
                    "realityDataId": "photosId"
                }
                ],
                "outputs": [{
                    "name": "segmentation2D",
                    "realityDataId": "segmentation2DId"
                }
                ]
            };
<<<<<<< HEAD
            const orthoSettings = SOrthoJobSettings.fromJson(json);
            return expect(orthoSettings).to.eventually.be.rejectedWith(BentleyError).and.have.property("message", "Found unexpected input name : invalid");
=======
            const s2DSettings = S2DJobSettings.fromJson(json);
            return expect(s2DSettings).to.eventually.be.rejectedWith(Error).and.have.property("message", "Found unexpected input name : invalid");
>>>>>>> cca6220c
        });

        it("Invalid output", async function () {
            const json = {
                "inputs": [{
                    "name": "orthophoto",
                    "realityDataId": "orthophotoId"
                }
                ],
                "outputs": [{
                    "name": "invalid",
                    "realityDataId": "segmentation2DId"
                }
                ]
            };
<<<<<<< HEAD
            const orthoSettings = SOrthoJobSettings.fromJson(json);
            return expect(orthoSettings).to.eventually.be.rejectedWith(BentleyError).and.have.property("message", "Found unexpected output name : invalid");
=======
            const s2DSettings = S2DJobSettings.fromJson(json);
            return expect(s2DSettings).to.eventually.be.rejectedWith(Error).and.have.property("message", "Found unexpected output name : invalid");
>>>>>>> cca6220c
        });
    });

    describe("Settings from json : S3D", () => {
        it("Valid json", async function () {
            const json = {
                "inputs": [{
                    "name": "pointClouds",
                    "realityDataId": "pointCloudsId"
                },
                {
                    "name": "meshes",
                    "realityDataId": "meshesId"
                },
                {
                    "name": "pointCloudSegmentationDetector",
                    "realityDataId": "pointCloudSegmentationDetectorId"
                },
                {
                    "name": "segmentation3D",
                    "realityDataId": "segmentation3DId"
                },
                {
                    "name": "clipPolygon",
                    "realityDataId": "clipPolygonId"
                }
                ],
                "outputs": [{
                    "name": "segmentation3D",
                    "realityDataId": "segmentation3DId"
                },
                {
                    "name": "segmentedPointCloud",
                    "realityDataId": "segmentedPointCloudId"
                },
                {
                    "name": "exportedSegmentation3DPOD",
                    "realityDataId": "exportedSegmentation3DPODId"
                },
                {
                    "name": "exportedSegmentation3DLAS",
                    "realityDataId": "exportedSegmentation3DLASId"
                },
                {
                    "name": "exportedSegmentation3DLAZ",
                    "realityDataId": "exportedSegmentation3DLAZId"
                },
                {
                    "name": "exportedSegmentation3DPLY",
                    "realityDataId": "exportedSegmentation3DPLYId"
                },
                {
                    "name": "objects3D",
                    "realityDataId": "objects3DId"
                },
                {
                    "name": "exportedObjects3DDGN",
                    "realityDataId": "exportedObjects3DDGNId"
                },
                {
                    "name": "exportedObjects3DCesium",
                    "realityDataId": "exportedObjects3DCesiumId"
                },
                {
                    "name": "exportedLocations3DSHP",
                    "realityDataId": "exportedLocations3DSHPId"
                },
                {
                    "name": "exportedLines3DDGN",
                    "realityDataId": "exportedLines3DDGNId"
                },
                {
                    "name": "exportedLines3DCesium",
                    "realityDataId": "exportedLines3DCesiumId"
                },
                {
                    "name": "polygons3D",
                    "realityDataId": "polygons3DId"
                },
                {
                    "name": "exportedPolygons3DDGN",
                    "realityDataId": "exportedPolygons3DDGNId"
                },
                {
                    "name": "exportedPolygons3DCesium",
                    "realityDataId": "exportedPolygons3DCesiumId"
                },
                {
                    "name": "lines3D",
                    "realityDataId": "lines3DId"
                }
                ],
                "saveConfidence": "true",
                "exportSrs": "EPSG:2841"
            };
            const s3DSettings = await S3DJobSettings.fromJson(json);
            return Promise.all([
                expect(s3DSettings.type).to.deep.equal("segmentation3D"),
                expect(s3DSettings.inputs).to.have.property("pointClouds", "pointCloudsId"),
                expect(s3DSettings.inputs).to.have.property("meshes", "meshesId"),
                expect(s3DSettings.inputs).to.have.property("pointCloudSegmentationDetector", "pointCloudSegmentationDetectorId"),
                expect(s3DSettings.inputs).to.have.property("segmentation3D", "segmentation3DId"),
                expect(s3DSettings.inputs).to.have.property("clipPolygon", "clipPolygonId"),

                expect(s3DSettings.outputs).to.have.property("segmentation3D", "segmentation3DId"),
                expect(s3DSettings.outputs).to.have.property("segmentedPointCloud", "segmentedPointCloudId"),
                expect(s3DSettings.outputs).to.have.property("exportedSegmentation3DPOD", "exportedSegmentation3DPODId"),
                expect(s3DSettings.outputs).to.have.property("exportedSegmentation3DLAS", "exportedSegmentation3DLASId"),
                expect(s3DSettings.outputs).to.have.property("exportedSegmentation3DLAZ", "exportedSegmentation3DLAZId"),
                expect(s3DSettings.outputs).to.have.property("exportedSegmentation3DPLY", "exportedSegmentation3DPLYId"),
                expect(s3DSettings.outputs).to.have.property("objects3D", "objects3DId"),
                expect(s3DSettings.outputs).to.have.property("exportedObjects3DDGN", "exportedObjects3DDGNId"),
                expect(s3DSettings.outputs).to.have.property("exportedObjects3DCesium", "exportedObjects3DCesiumId"),
                expect(s3DSettings.outputs).to.have.property("exportedLocations3DSHP", "exportedLocations3DSHPId"),
                expect(s3DSettings.outputs).to.have.property("exportedLines3DDGN", "exportedLines3DDGNId"),
                expect(s3DSettings.outputs).to.have.property("exportedLines3DCesium", "exportedLines3DCesiumId"),
                expect(s3DSettings.outputs).to.have.property("polygons3D", "polygons3DId"),
                expect(s3DSettings.outputs).to.have.property("exportedPolygons3DDGN", "exportedPolygons3DDGNId"),
                expect(s3DSettings.outputs).to.have.property("exportedPolygons3DCesium", "exportedPolygons3DCesiumId"),
                expect(s3DSettings.outputs).to.have.property("lines3D", "lines3DId"),

                expect(s3DSettings.saveConfidence).to.deep.equal(true),
                expect(s3DSettings.exportSrs).to.deep.equal("EPSG:2841"),
            ]);
        });

        it("Invalid input", async function () {
            const json = {
                "inputs": [{
                    "name": "invalid",
                    "realityDataId": "pointCloudsId"
                }
                ],
                "outputs": [{
                    "name": "segmentation3D",
                    "realityDataId": "segmentation3DId"
                }
                ]
            };
            const s3DSettings = S3DJobSettings.fromJson(json);
            return expect(s3DSettings).to.eventually.be.rejectedWith(Error).and.have.property("message", "Found unexpected input name : invalid");
        });

        it("Invalid output", async function () {
            const json = {
                "inputs": [{
                    "name": "pointClouds",
                    "realityDataId": "pointCloudsId"
                }
                ],
                "outputs": [{
                    "name": "invalid",
                    "realityDataId": "segmentation3DId"
                }
                ]
            };
            const s3DSettings = S3DJobSettings.fromJson(json);
            return expect(s3DSettings).to.eventually.be.rejectedWith(Error).and.have.property("message", "Found unexpected output name : invalid");
        });
    });

<<<<<<< HEAD
=======
    describe("Settings from json : L3D", () => {
        it("Valid json", async function () {
            const json = {
                "inputs": [{
                    "name": "pointClouds",
                    "realityDataId": "pointCloudsId"
                },
                {
                    "name": "meshes",
                    "realityDataId": "meshesId"
                },
                {
                    "name": "pointCloudSegmentationDetector",
                    "realityDataId": "pointCloudSegmentationDetectorId"
                },
                {
                    "name": "segmentation3D",
                    "realityDataId": "segmentation3DId"
                },
                {
                    "name": "orientedPhotos",
                    "realityDataId": "orientedPhotosId"
                },
                {
                    "name": "photoSegmentationDetector",
                    "realityDataId": "photoSegmentationDetectorId"
                },
                {
                    "name": "segmentation2D",
                    "realityDataId": "segmentation2DId"
                }
                ],
                "outputs": [{
                    "name": "segmentation3D",
                    "realityDataId": "segmentation3DId"
                },
                {
                    "name": "segmentedPointCloud",
                    "realityDataId": "segmentedPointCloudId"
                },
                {
                    "name": "segmentation2D",
                    "realityDataId": "segmentation2DId"
                },
                {
                    "name": "lines3D",
                    "realityDataId": "lines3DId"
                },
                {
                    "name": "exportedLines3DDGN",
                    "realityDataId": "exportedLines3DDGNId"
                },
                {
                    "name": "exportedLines3DCesium",
                    "realityDataId": "exportedLines3DCesiumId"
                },
                {
                    "name": "segmentedPhotos",
                    "realityDataId": "segmentedPhotosId"
                },
                {
                    "name": "patches3D",
                    "realityDataId": "patches3DId"
                },
                {
                    "name": "exportedPatches3DDGN",
                    "realityDataId": "exportedPatches3DDGNId"
                },
                {
                    "name": "exportedPatches3DCesium",
                    "realityDataId": "exportedPatches3DCesiumId"
                }
                ],
                "computeLineWidth": "true",
                "removeSmallComponents": "1",
                "exportSrs": "EPSG:2841"
            };
            const l3DSettings = await L3DJobSettings.fromJson(json);
            return Promise.all([
                expect(l3DSettings.type).to.deep.equal("lines3D"),
                expect(l3DSettings.inputs).to.have.property("pointClouds", "pointCloudsId"),
                expect(l3DSettings.inputs).to.have.property("meshes", "meshesId"),
                expect(l3DSettings.inputs).to.have.property("pointCloudSegmentationDetector", "pointCloudSegmentationDetectorId"),
                expect(l3DSettings.inputs).to.have.property("segmentation3D", "segmentation3DId"),
                expect(l3DSettings.inputs).to.have.property("orientedPhotos", "orientedPhotosId"),
                expect(l3DSettings.inputs).to.have.property("photoSegmentationDetector", "photoSegmentationDetectorId"),
                expect(l3DSettings.inputs).to.have.property("segmentation2D", "segmentation2DId"),

                expect(l3DSettings.outputs).to.have.property("segmentation3D", "segmentation3DId"),
                expect(l3DSettings.outputs).to.have.property("segmentedPointCloud", "segmentedPointCloudId"),
                expect(l3DSettings.outputs).to.have.property("segmentation2D", "segmentation2DId"),
                expect(l3DSettings.outputs).to.have.property("lines3D", "lines3DId"),
                expect(l3DSettings.outputs).to.have.property("exportedLines3DDGN", "exportedLines3DDGNId"),
                expect(l3DSettings.outputs).to.have.property("exportedLines3DCesium", "exportedLines3DCesiumId"),
                expect(l3DSettings.outputs).to.have.property("segmentedPhotos", "segmentedPhotosId"),
                expect(l3DSettings.outputs).to.have.property("patches3D", "patches3DId"),
                expect(l3DSettings.outputs).to.have.property("exportedPatches3DDGN", "exportedPatches3DDGNId"),
                expect(l3DSettings.outputs).to.have.property("exportedPatches3DCesium", "exportedPatches3DCesiumId"),

                expect(l3DSettings.computeLineWidth).to.deep.equal(true),
                expect(l3DSettings.removeSmallComponents).to.deep.equal(1),
                expect(l3DSettings.exportSrs).to.deep.equal("EPSG:2841"),
            ]);
        });

        it("Invalid input", async function () {
            const json = {
                "inputs": [{
                    "name": "invalid",
                    "realityDataId": "pointCloudsId"
                }
                ],
                "outputs": [{
                    "name": "segmentation3D",
                    "realityDataId": "segmentation3DId"
                }
                ]
            };
            const l3DSettings = L3DJobSettings.fromJson(json);
            return expect(l3DSettings).to.eventually.be.rejectedWith(Error).and.have.property("message", "Found unexpected input name : invalid");
        });

        it("Invalid output", async function () {
            const json = {
                "inputs": [{
                    "name": "pointClouds",
                    "realityDataId": "pointCloudsId"
                }
                ],
                "outputs": [{
                    "name": "invalid",
                    "realityDataId": "segmentation3DId"
                }
                ]
            };
            const s3DSettings = S3DJobSettings.fromJson(json);
            return expect(s3DSettings).to.eventually.be.rejectedWith(Error).and.have.property("message", "Found unexpected output name : invalid");
        });
    });

>>>>>>> cca6220c
    describe("Settings from json : Change detection", () => {
        it("Valid json", async function () {
            const json = {
                "inputs": [{
                    "name": "pointClouds1",
                    "realityDataId": "pointClouds1Id"
                },
                {
                    "name": "pointClouds2",
                    "realityDataId": "pointClouds2Id"
                },
                {
                    "name": "meshes1",
                    "realityDataId": "meshes1Id"
                },
                {
                    "name": "meshes2",
                    "realityDataId": "meshes2Id"
                }
                ],
                "outputs": [{
                    "name": "objects3D",
                    "realityDataId": "objects3DId"
                },
                {
                    "name": "exportedLocations3DSHP",
                    "realityDataId": "exportedLocations3DSHPId"
                }
                ],
                "colorThresholdLow": "10",
                "colorThresholdHigh": "100",
                "distThresholdLow": "10",
                "distThresholdHigh": "100",
                "resolution": "100",
                "minPoints": "1000",
                "exportSrs": "EPSG:5912"
            };
            const changeDetectionSettings = await ChangeDetectionJobSettings.fromJson(json);
            return Promise.all([
                expect(changeDetectionSettings.type).to.deep.equal("changeDetection"),
                expect(changeDetectionSettings.inputs).to.have.property("pointClouds1", "pointClouds1Id"),
                expect(changeDetectionSettings.inputs).to.have.property("pointClouds2", "pointClouds2Id"),
                expect(changeDetectionSettings.inputs).to.have.property("meshes1", "meshes1Id"),
                expect(changeDetectionSettings.inputs).to.have.property("meshes2", "meshes2Id"),

                expect(changeDetectionSettings.outputs).to.have.property("objects3D", "objects3DId"),
                expect(changeDetectionSettings.outputs).to.have.property("exportedLocations3DSHP", "exportedLocations3DSHPId"),

                expect(changeDetectionSettings.colorThresholdLow).to.deep.equal(10),
                expect(changeDetectionSettings.colorThresholdHigh).to.deep.equal(100),
                expect(changeDetectionSettings.distThresholdLow).to.deep.equal(10),
                expect(changeDetectionSettings.distThresholdHigh).to.deep.equal(100),
                expect(changeDetectionSettings.resolution).to.deep.equal(100),
                expect(changeDetectionSettings.minPoints).to.deep.equal(1000),
                expect(changeDetectionSettings.exportSrs).to.deep.equal("EPSG:5912")
            ]);
        });

        it("Invalid input", async function () {
            const json = {
                "inputs": [{
                    "name": "invalid",
                    "realityDataId": "pointClouds1Id"
                }
                ],
                "outputs": [{
                    "name": "objects3D",
                    "realityDataId": "objects3DId"
                }
                ]
            };
            const changeDetectionSettings = ChangeDetectionJobSettings.fromJson(json);
            return expect(changeDetectionSettings).to.eventually.be.rejectedWith(Error).and.have.property("message", "Found unexpected input name : invalid");
        });

        it("Invalid output", async function () {
            const json = {
                "inputs": [{
                    "name": "meshes1",
                    "realityDataId": "meshes1Id"
                }
                ],
                "outputs": [{
                    "name": "invalid",
                    "realityDataId": "objects3DId"
                }
                ]
            };
            const changeDetectionSettings = ChangeDetectionJobSettings.fromJson(json);
            return expect(changeDetectionSettings).to.eventually.be.rejectedWith(Error).and.have.property("message", "Found unexpected output name : invalid");
        });
    });

    describe("Settings from json : Extract ground", () => {
        it("Valid json", async function () {
            const json = {
                "inputs": [{
                    "name": "pointClouds",
                    "realityDataId": "pointCloudsId"
                },
                {
                    "name": "meshes",
                    "realityDataId": "meshesId"
                },
                {
                    "name": "pointCloudSegmentationDetector",
                    "realityDataId": "pointCloudSegmentationDetectorId"
                },
                {
                    "name": "clipPolygon",
                    "realityDataId": "clipPolygonId"
                }
                ],
                "outputs": [{
                    "name": "segmentation3D",
                    "realityDataId": "segmentation3DId"
                },
                {
                    "name": "segmentedPointCloud",
                    "realityDataId": "segmentedPointCloudId"
                },
                {
                    "name": "exportedSegmentation3DPOD",
                    "realityDataId": "exportedSegmentation3DPODId"
                },
                {
                    "name": "exportedSegmentation3DLAS",
                    "realityDataId": "exportedSegmentation3DLASId"
                },
                {
                    "name": "exportedSegmentation3DLAZ",
                    "realityDataId": "exportedSegmentation3DLAZId"
                }
                ],
                "exportSrs": "EPSG:5912"
            };
            const extractGroundSettings = await ExtractGroundJobSettings.fromJson(json);
            return Promise.all([
                expect(extractGroundSettings.type).to.deep.equal("extractGround"),
                expect(extractGroundSettings.inputs).to.have.property("pointClouds", "pointCloudsId"),
                expect(extractGroundSettings.inputs).to.have.property("meshes", "meshesId"),
                expect(extractGroundSettings.inputs).to.have.property("pointCloudSegmentationDetector", "pointCloudSegmentationDetectorId"),
                expect(extractGroundSettings.inputs).to.have.property("clipPolygon", "clipPolygonId"),

                expect(extractGroundSettings.outputs).to.have.property("segmentation3D", "segmentation3DId"),
                expect(extractGroundSettings.outputs).to.have.property("segmentedPointCloud", "segmentedPointCloudId"),
                expect(extractGroundSettings.outputs).to.have.property("exportedSegmentation3DPOD", "exportedSegmentation3DPODId"),
                expect(extractGroundSettings.outputs).to.have.property("exportedSegmentation3DLAS", "exportedSegmentation3DLASId"),
                expect(extractGroundSettings.outputs).to.have.property("exportedSegmentation3DLAZ", "exportedSegmentation3DLAZId"),

                expect(extractGroundSettings.exportSrs).to.deep.equal("EPSG:5912")
            ]);
        });

        it("Invalid input", async function () {
            const json = {
                "inputs": [{
                    "name": "invalid",
                    "realityDataId": "clipPolygonId"
                }
                ],
                "outputs": [{
                    "name": "segmentation3D",
                    "realityDataId": "segmentation3DId"
                }
                ]
            };
            const extractGroundSettings = ExtractGroundJobSettings.fromJson(json);
            return expect(extractGroundSettings).to.eventually.be.rejectedWith(Error).and.have.property("message", "Found unexpected input name : invalid");
        });

        it("Invalid output", async function () {
            const json = {
                "inputs": [{
                    "name": "pointClouds",
                    "realityDataId": "pointCloudsId"
                }
                ],
                "outputs": [{
                    "name": "invalid",
                    "realityDataId": "segmentation3DId"
                }
                ]
            };
            const extractGroundSettings = ExtractGroundJobSettings.fromJson(json);
            return expect(extractGroundSettings).to.eventually.be.rejectedWith(Error).and.have.property("message", "Found unexpected output name : invalid");
        });
    });
});<|MERGE_RESOLUTION|>--- conflicted
+++ resolved
@@ -6,12 +6,7 @@
 import chai, { expect } from "chai";
 import chaiAsPromised from "chai-as-promised";
 chai.use(chaiAsPromised);
-<<<<<<< HEAD
-import { BentleyError } from "@itwin/core-bentley";
 import { ChangeDetectionJobSettings, ExtractGroundJobSettings, O2DJobSettings, S2DJobSettings, S3DJobSettings, SOrthoJobSettings } from "./Settings";
-=======
-import { ChangeDetectionJobSettings, ExtractGroundJobSettings, L3DJobSettings, O2DJobSettings, O3DJobSettings, S2DJobSettings, S3DJobSettings } from "./Settings";
->>>>>>> cca6220c
 
 
 export function sleep(ms: number) { return new Promise(resolve => setTimeout(resolve, ms)); }
@@ -479,13 +474,8 @@
                 }
                 ]
             };
-<<<<<<< HEAD
             const s2DSettings = S2DJobSettings.fromJson(json);
-            return expect(s2DSettings).to.eventually.be.rejectedWith(BentleyError).and.have.property("message", "Found unexpected input name : invalid");
-=======
-            const o3DSettings = O3DJobSettings.fromJson(json);
-            return expect(o3DSettings).to.eventually.be.rejectedWith(Error).and.have.property("message", "Found unexpected input name : invalid");
->>>>>>> cca6220c
+            return expect(s2DSettings).to.eventually.be.rejectedWith(Error).and.have.property("message", "Found unexpected input name : invalid");
         });
 
         it("Invalid output", async function () {
@@ -501,13 +491,8 @@
                 }
                 ]
             };
-<<<<<<< HEAD
             const s2DSettings = S2DJobSettings.fromJson(json);
-            return expect(s2DSettings).to.eventually.be.rejectedWith(BentleyError).and.have.property("message", "Found unexpected output name : invalid");
-=======
-            const o3DSettings = O3DJobSettings.fromJson(json);
-            return expect(o3DSettings).to.eventually.be.rejectedWith(Error).and.have.property("message", "Found unexpected output name : invalid");
->>>>>>> cca6220c
+            return expect(s2DSettings).to.eventually.be.rejectedWith(Error).and.have.property("message", "Found unexpected output name : invalid");
         });
     });
 
@@ -586,13 +571,8 @@
                 }
                 ]
             };
-<<<<<<< HEAD
             const orthoSettings = SOrthoJobSettings.fromJson(json);
-            return expect(orthoSettings).to.eventually.be.rejectedWith(BentleyError).and.have.property("message", "Found unexpected input name : invalid");
-=======
-            const s2DSettings = S2DJobSettings.fromJson(json);
-            return expect(s2DSettings).to.eventually.be.rejectedWith(Error).and.have.property("message", "Found unexpected input name : invalid");
->>>>>>> cca6220c
+            return expect(orthoSettings).to.eventually.be.rejectedWith(Error).and.have.property("message", "Found unexpected input name : invalid");
         });
 
         it("Invalid output", async function () {
@@ -608,13 +588,8 @@
                 }
                 ]
             };
-<<<<<<< HEAD
             const orthoSettings = SOrthoJobSettings.fromJson(json);
-            return expect(orthoSettings).to.eventually.be.rejectedWith(BentleyError).and.have.property("message", "Found unexpected output name : invalid");
-=======
-            const s2DSettings = S2DJobSettings.fromJson(json);
-            return expect(s2DSettings).to.eventually.be.rejectedWith(Error).and.have.property("message", "Found unexpected output name : invalid");
->>>>>>> cca6220c
+            return expect(orthoSettings).to.eventually.be.rejectedWith(Error).and.have.property("message", "Found unexpected output name : invalid");
         });
     });
 
@@ -776,149 +751,6 @@
         });
     });
 
-<<<<<<< HEAD
-=======
-    describe("Settings from json : L3D", () => {
-        it("Valid json", async function () {
-            const json = {
-                "inputs": [{
-                    "name": "pointClouds",
-                    "realityDataId": "pointCloudsId"
-                },
-                {
-                    "name": "meshes",
-                    "realityDataId": "meshesId"
-                },
-                {
-                    "name": "pointCloudSegmentationDetector",
-                    "realityDataId": "pointCloudSegmentationDetectorId"
-                },
-                {
-                    "name": "segmentation3D",
-                    "realityDataId": "segmentation3DId"
-                },
-                {
-                    "name": "orientedPhotos",
-                    "realityDataId": "orientedPhotosId"
-                },
-                {
-                    "name": "photoSegmentationDetector",
-                    "realityDataId": "photoSegmentationDetectorId"
-                },
-                {
-                    "name": "segmentation2D",
-                    "realityDataId": "segmentation2DId"
-                }
-                ],
-                "outputs": [{
-                    "name": "segmentation3D",
-                    "realityDataId": "segmentation3DId"
-                },
-                {
-                    "name": "segmentedPointCloud",
-                    "realityDataId": "segmentedPointCloudId"
-                },
-                {
-                    "name": "segmentation2D",
-                    "realityDataId": "segmentation2DId"
-                },
-                {
-                    "name": "lines3D",
-                    "realityDataId": "lines3DId"
-                },
-                {
-                    "name": "exportedLines3DDGN",
-                    "realityDataId": "exportedLines3DDGNId"
-                },
-                {
-                    "name": "exportedLines3DCesium",
-                    "realityDataId": "exportedLines3DCesiumId"
-                },
-                {
-                    "name": "segmentedPhotos",
-                    "realityDataId": "segmentedPhotosId"
-                },
-                {
-                    "name": "patches3D",
-                    "realityDataId": "patches3DId"
-                },
-                {
-                    "name": "exportedPatches3DDGN",
-                    "realityDataId": "exportedPatches3DDGNId"
-                },
-                {
-                    "name": "exportedPatches3DCesium",
-                    "realityDataId": "exportedPatches3DCesiumId"
-                }
-                ],
-                "computeLineWidth": "true",
-                "removeSmallComponents": "1",
-                "exportSrs": "EPSG:2841"
-            };
-            const l3DSettings = await L3DJobSettings.fromJson(json);
-            return Promise.all([
-                expect(l3DSettings.type).to.deep.equal("lines3D"),
-                expect(l3DSettings.inputs).to.have.property("pointClouds", "pointCloudsId"),
-                expect(l3DSettings.inputs).to.have.property("meshes", "meshesId"),
-                expect(l3DSettings.inputs).to.have.property("pointCloudSegmentationDetector", "pointCloudSegmentationDetectorId"),
-                expect(l3DSettings.inputs).to.have.property("segmentation3D", "segmentation3DId"),
-                expect(l3DSettings.inputs).to.have.property("orientedPhotos", "orientedPhotosId"),
-                expect(l3DSettings.inputs).to.have.property("photoSegmentationDetector", "photoSegmentationDetectorId"),
-                expect(l3DSettings.inputs).to.have.property("segmentation2D", "segmentation2DId"),
-
-                expect(l3DSettings.outputs).to.have.property("segmentation3D", "segmentation3DId"),
-                expect(l3DSettings.outputs).to.have.property("segmentedPointCloud", "segmentedPointCloudId"),
-                expect(l3DSettings.outputs).to.have.property("segmentation2D", "segmentation2DId"),
-                expect(l3DSettings.outputs).to.have.property("lines3D", "lines3DId"),
-                expect(l3DSettings.outputs).to.have.property("exportedLines3DDGN", "exportedLines3DDGNId"),
-                expect(l3DSettings.outputs).to.have.property("exportedLines3DCesium", "exportedLines3DCesiumId"),
-                expect(l3DSettings.outputs).to.have.property("segmentedPhotos", "segmentedPhotosId"),
-                expect(l3DSettings.outputs).to.have.property("patches3D", "patches3DId"),
-                expect(l3DSettings.outputs).to.have.property("exportedPatches3DDGN", "exportedPatches3DDGNId"),
-                expect(l3DSettings.outputs).to.have.property("exportedPatches3DCesium", "exportedPatches3DCesiumId"),
-
-                expect(l3DSettings.computeLineWidth).to.deep.equal(true),
-                expect(l3DSettings.removeSmallComponents).to.deep.equal(1),
-                expect(l3DSettings.exportSrs).to.deep.equal("EPSG:2841"),
-            ]);
-        });
-
-        it("Invalid input", async function () {
-            const json = {
-                "inputs": [{
-                    "name": "invalid",
-                    "realityDataId": "pointCloudsId"
-                }
-                ],
-                "outputs": [{
-                    "name": "segmentation3D",
-                    "realityDataId": "segmentation3DId"
-                }
-                ]
-            };
-            const l3DSettings = L3DJobSettings.fromJson(json);
-            return expect(l3DSettings).to.eventually.be.rejectedWith(Error).and.have.property("message", "Found unexpected input name : invalid");
-        });
-
-        it("Invalid output", async function () {
-            const json = {
-                "inputs": [{
-                    "name": "pointClouds",
-                    "realityDataId": "pointCloudsId"
-                }
-                ],
-                "outputs": [{
-                    "name": "invalid",
-                    "realityDataId": "segmentation3DId"
-                }
-                ]
-            };
-            const s3DSettings = S3DJobSettings.fromJson(json);
-            return expect(s3DSettings).to.eventually.be.rejectedWith(Error).and.have.property("message", "Found unexpected output name : invalid");
-        });
-    });
-
->>>>>>> cca6220c
     describe("Settings from json : Change detection", () => {
         it("Valid json", async function () {
             const json = {
