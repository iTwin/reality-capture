/*---------------------------------------------------------------------------------------------
* Copyright (c) Bentley Systems, Incorporated. All rights reserved.
* See LICENSE.md in the project root for license terms and full copyright notice.
*--------------------------------------------------------------------------------------------*/

/** Possible types of a job. */
export enum RDAJobType {
    NONE = "not recognized",
    O2D = "objects2D",
    S2D = "segmentation2D",
    SOrtho = "segmentationOrtho",
    S3D = "segmentation3D",
    ChangeDetection = "changeDetection",
    ExtractGround = "extractGround"
}

/**
 * Possible inputs for an Object 2D job.
 */
class O2DInputs {
    /** Path to ContextScene with oriented photos to analyze. */
    photos: string;
    /** Path to photo object detector to apply. */
    photoObjectDetector: string;
    /** Given 2D objects. */
    objects2D: string;
    /** Collection of point clouds. */
    pointClouds: string;
    /** Collection of meshes. */
    meshes: string;

    constructor() {
        /**
         * Path to ContextScene with oriented photos to analyze.
         * @type {string}
         */
        this.photos = "";
        /**
         * Path to photo object detector to apply.
         * @type {string}
         */
        this.photoObjectDetector = "";
        /**
         * Given 2D objects.
         * @type {string}
         */
        this.objects2D = "";
        /**
         * Collection of point clouds.
         * @type {string}
         */
        this.pointClouds = "";
        /**
         * Collection of meshes.
         * @type {string}
         */
        this.meshes = "";
    }
}

/**
 * Possible outputs for an Object 2D job.
 */
class O2DOutputs {
    /** 2D objects detected by current job. */
    objects2D: string;
    /** Detected 3D objects.*/
    objects3D: string;
    /** DGN file export with 3D objects. */
    exportedObjects3DDGN: string;
    /** Cesium 3D Tiles file export with 3D objects. */
    exportedObjects3DCesium: string;
    /** ESRI SHP file export with locations of the 3D objects. */
    exportedLocations3DSHP: string;

    constructor() {
        /**
         * 2D objects detected by current job.
         * @type {string}
         */
        this.objects2D = "";
        /**
         * Detected 3D objects.
         * @type {string}
         */
        this.objects3D = "";
        /**
         * DGN file export with 3D objects.
         * @type {string}
         */
        this.exportedObjects3DDGN = "";
        /**
         * Cesium 3D Tiles file export with 3D objects.
         * @type {string}
         */
        this.exportedObjects3DCesium = "";
        /**
         * ESRI SHP file export with locations of the 3D objects.
         * @type {string}
         */
        this.exportedLocations3DSHP = "";
    }
}

/** Settings for Object Detection 2D jobs. */
export class O2DJobSettings {
    /** Type of job settings. */
    type: RDAJobType;
    /** Possible inputs for this job. */
    inputs: O2DInputs;
    /** 
     * Possible outputs for this job. 
     * Fill the outputs you want for the job with a string (normally the name of the output) before passing it to createJob. 
     */
    outputs: O2DOutputs;
    /** Improve detection using tie points in photos. */
    useTiePoints: boolean;
    /** Minimum number of 2D objects to generate a 3D object. */
    minPhotos: number;
    /** Maximum distance between photos and 3D objects. */
    maxDist: number;
    /** SRS used by exports. */
    exportSrs: string;

    constructor() {
        /**
         * Type of job settings.
         * @type {RDAJobType}
         */
        this.type = RDAJobType.O2D;
        /** 
         * Possible inputs for this job. 
         * @type {O2DInputs}
         */
        this.inputs = new O2DInputs();
        /** 
         * Possible outputs for this job. 
         * Fill the outputs you want for the job with a string (normally the name of the output) before passing it to createJob. 
         * @type {O2DOutputs}
         */
        this.outputs = new O2DOutputs();
        /**
         * Improve detection using tie points in orientedPhotos.
         * @type {boolean}
         */
        this.useTiePoints = false;
        /**
         * Minimum number of 2D objects to generate a 3D object.
         * @type {number}
         */
        this.minPhotos = 0;
        /**
         * Maximum distance between photos and 3D objects.
         * @type {number}
         */
        this.maxDist = 0;
        /**
         * SRS used by exports.
         * @type {string}
         */
        this.exportSrs = "";
    }

    /**
     * Transform settings into json.
     * @returns {any} json with settings values.
     */
    public toJson(): any {
        const json: any = {};
        json["inputs"] = [];
        if (this.inputs.photos)
            json["inputs"].push({ "name": "photos", "realityDataId": this.inputs.photos });

        if (this.inputs.photoObjectDetector)
            json["inputs"].push({ "name": "photoObjectDetector", "realityDataId": this.inputs.photoObjectDetector });

        if (this.inputs.objects2D)
            json["inputs"].push({ "name": "objects2D", "realityDataId": this.inputs.objects2D });

        if (this.inputs.pointClouds)
            json["inputs"].push({ "name": "pointClouds", "realityDataId": this.inputs.pointClouds });

        if (this.inputs.meshes)
            json["inputs"].push({ "name": "meshes", "realityDataId": this.inputs.meshes });

        json["outputs"] = [];
        if (this.outputs.objects2D)
            json["outputs"].push("objects2D");

        if (this.outputs.objects3D)
            json["outputs"].push("objects3D");

        if (this.outputs.exportedObjects3DDGN)
            json["outputs"].push("exportedObjects3DDGN");

        if (this.outputs.exportedObjects3DCesium)
            json["outputs"].push("exportedObjects3DCesium");

        if (this.outputs.exportedLocations3DSHP)
            json["outputs"].push("exportedLocations3DSHP");

        if (this.useTiePoints)
            json["useTiePoints"] = "true";

        if (this.minPhotos)
            json["minPhotos"] = this.minPhotos.toString();

        if (this.maxDist)
            json["maxDist"] = this.maxDist.toString();

        if (this.exportSrs)
            json["exportSrs"] = this.exportSrs;

        return json;
    }

    /**
     * Transform json received from cloud service into settings.
     * @param {any} settingsJson Dictionary with settings received from cloud service.
     * @returns {O2DJobSettings} New settings.
     */
    public static async fromJson(settingsJson: any): Promise<O2DJobSettings> {
        const newJobSettings = new O2DJobSettings();
        const inputsJson = settingsJson["inputs"];
        for (const input of inputsJson) {
            if (input["name"] === "photos")
                newJobSettings.inputs.photos = input["realityDataId"];
            else if (input["name"] === "photoObjectDetector")
                newJobSettings.inputs.photoObjectDetector = input["realityDataId"];
            else if (input["name"] === "meshes")
                newJobSettings.inputs.meshes = input["realityDataId"];
            else if (input["name"] === "objects2D")
                newJobSettings.inputs.objects2D = input["realityDataId"];
            else if (input["name"] === "pointClouds")
                newJobSettings.inputs.pointClouds = input["realityDataId"];
            else
                return Promise.reject(new Error("Found unexpected input name : " + input["name"]));
        }
        const outputsJson = settingsJson["outputs"];
        for (const output of outputsJson) {
            if (output["name"] === "objects2D")
                newJobSettings.outputs.objects2D = output["realityDataId"];
            else if (output["name"] === "objects3D")
                newJobSettings.outputs.objects3D = output["realityDataId"];
            else if (output["name"] === "exportedObjects3DDGN")
                newJobSettings.outputs.exportedObjects3DDGN = output["realityDataId"];
            else if (output["name"] === "exportedObjects3DCesium")
                newJobSettings.outputs.exportedObjects3DCesium = output["realityDataId"];
            else if (output["name"] === "exportedLocations3DSHP")
                newJobSettings.outputs.exportedLocations3DSHP = output["realityDataId"];
            else
                return Promise.reject(new Error("Found unexpected output name : " + output["name"]));
        }
        if ("exportSrs" in settingsJson)
            newJobSettings.exportSrs = settingsJson["exportSrs"];
        if ("minPhotos" in settingsJson)
            newJobSettings.minPhotos = JSON.parse(settingsJson["minPhotos"]);
        if ("maxDist" in settingsJson)
            newJobSettings.maxDist = JSON.parse(settingsJson["maxDist"]);
        if ("useTiePoints" in settingsJson)
            newJobSettings.useTiePoints = JSON.parse(settingsJson["useTiePoints"]);

        return newJobSettings;
    }
}

/**
 * Possible inputs for a Segmentation 2D job.
 */
class S2DInputs {
    /** Path to ContextScene with photos to analyze. */
    photos: string;
    /** Path to photo segmentation detector to apply. */
    photoSegmentationDetector: string;
    /** Collection of point clouds. */
    pointClouds: string;
    /** Collection of meshes. */
    meshes: string;
    /** Given 2D segmentation. */
    segmentation2D: string;

    constructor() {
        /**
         * Path to ContextScene with photos to analyze.
         * @type {string}
         */
        this.photos = "";
        /**
         * Path to photo segmentation detector to apply.
         * @type {string}
         */
        this.photoSegmentationDetector = "";
        /**
         * Collection of point clouds.
         * @type {string}
         */
        this.pointClouds = "";
        /**
         * Collection of meshes.
         * @type {string}
         */
        this.meshes = "";
        /**
         * Given 2D segmentation.
         * @type {string}
         */
        this.segmentation2D = "";
    }
}

/**
 * Settings for Segmentation 2D jobs.
 */
class S2DOutputs {
    /** Segmented photos. */
    segmentation2D: string;
    /** ContextScene pointing to segmented photos. */
    segmentedPhotos: string;
    /** Detected 3D lines. */
    lines3D: string;
    /** DGN file export with 3D lines. */
    exportedLines3DDGN: string;
    /** Cesium 3D Tiles file export with 3D lines. */
    exportedLines3DCesium: string;
    /** Detected polygons. */
    polygons3D: string;
    /** DGN file export with polygons. */
    exportedPolygons3DDGN: string;
    /** Cesium 3D Tiles file export with 3D polygons. */
    exportedPolygons3DCesium: string;

    constructor() {
        /**
         * Segmented photos.
         * @type {string}
         */
        this.segmentation2D = "";
        /**
         * ContextScene pointing to segmented photos.
         * @type {string}
         */
        this.segmentedPhotos = "";
        /**
         * Detected 3D lines.
         * @type {string}
         */
        this.lines3D = "";
        /**
         * DGN file export with 3D lines.
         * @type {string}
         */
        this.exportedLines3DDGN = "";
        /**
         * Cesium 3D Tiles file export with 3D lines.
         * @type {string}
         */
        this.exportedLines3DCesium = "";
        /**
         * Detected polygons.
         * @type {string}
         */
        this.polygons3D = "";
        /**
         * DGN file export with polygons.
         * @type {string}
         */
        this.exportedPolygons3DDGN = "";
        /**
         * Cesium 3D Tiles file export with 3D polygons.
         * @type {string}
         */
        this.exportedPolygons3DCesium = "";
    }
}

/**
 * Settings for Segmentation 2D jobs.
 */
export class S2DJobSettings {
    /** Type of job settings. */
    type: RDAJobType;
    /** Possible inputs for this job. */
    inputs: S2DInputs;
    /** 
     * Possible outputs for this job. 
     * Fill the outputs you want for the job with a string (normally the name of the output) before passing it to createJob.
     */
    outputs: S2DOutputs;
    /** Estimation 3D line width at each vertex. */
    computeLineWidth: boolean;
    /** Remove 3D lines with total length smaller than this value. */
    removeSmallComponents: number;
    /** SRS used by exports. */
    exportSrs: string;
    /** Minimum number of photos with a same class for a 3D point to have its class set. */
    minPhotos: number;

    constructor() {
        /**
         * Type of job settings.
         * @type {RDAJobType}
         */
        this.type = RDAJobType.S2D;
        /**
         * Possible inputs for this job.
         * @type {S2DInputs}
         */
        this.inputs = new S2DInputs();
        /**
         * Possible outputs for this job.
         * @type {S2DOutputs}
         */
        this.outputs = new S2DOutputs();
        /**
         * Estimation 3D line width at each vertex.
         * @type {boolean}
         */
        this.computeLineWidth = false;
        /**
         * Remove 3D lines with total length smaller than this value.
         * @type {number}
         */
        this.removeSmallComponents = 0;
        /**
         * SRS used by exports.
         * @type {string}
         */
        this.exportSrs = "";
        /**
         * Minimum number of photos with a same class for a 3D point to have its class set.
         * @type {number}
         */
        this.minPhotos = 0;
    }

    /**
     * Transform settings into json.
     * @returns {any} json with settings values.
     */
    public toJson(): any {
        const json: any = {};
        json["inputs"] = [];
        if (this.inputs.photos)
            json["inputs"].push({ "name": "photos", "realityDataId": this.inputs.photos });

        if (this.inputs.photoSegmentationDetector)
            json["inputs"].push({ "name": "photoSegmentationDetector", "realityDataId": this.inputs.photoSegmentationDetector });

        if (this.inputs.meshes)
            json["inputs"].push({ "name": "meshes", "realityDataId": this.inputs.meshes });

        if (this.inputs.pointClouds)
            json["inputs"].push({ "name": "pointClouds", "realityDataId": this.inputs.pointClouds });

        if (this.inputs.segmentation2D)
            json["inputs"].push({ "name": "segmentation2D", "realityDataId": this.inputs.segmentation2D });

        json["outputs"] = [];
        if (this.outputs.segmentation2D)
            json["outputs"].push("segmentation2D");

        if(this.outputs.segmentedPhotos)
            json["outputs"].push("segmentedPhotos");

        if(this.outputs.lines3D)
            json["outputs"].push("lines3D");

        if(this.outputs.polygons3D)
            json["outputs"].push("polygons3D");

        if(this.outputs.exportedPolygons3DDGN)
            json["outputs"].push("exportedPolygons3DDGN");

        if(this.outputs.exportedPolygons3DCesium)
            json["outputs"].push("exportedPolygons3DCesium");

        if(this.outputs.exportedLines3DCesium)
            json["outputs"].push("exportedLines3DCesium");

        if(this.outputs.exportedLines3DDGN)
            json["outputs"].push("exportedLines3DDGN");

        if (this.computeLineWidth)
            json["computeLineWidth"] = "true";

        if (this.removeSmallComponents)
            json["removeSmallComponents"] = this.removeSmallComponents.toString();

        if (this.minPhotos)
            json["minPhotos"] = this.minPhotos.toString();
        
        if (this.exportSrs)
            json["exportSrs"] = this.exportSrs;

        return json;
    }

    /**
     * Transform json received from cloud service into settings.
     * @param {any} settingsJson Dictionary with settings received from cloud service.
     * @returns {S2DJobSettings} New settings.
     */
    public static async fromJson(settingsJson: any): Promise<S2DJobSettings> {
        const newJobSettings = new S2DJobSettings();
        const inputsJson = settingsJson["inputs"];
        for (const input of inputsJson) {
            if (input["name"] === "photos")
                newJobSettings.inputs.photos = input["realityDataId"];
            else if (input["name"] === "photoSegmentationDetector")
                newJobSettings.inputs.photoSegmentationDetector = input["realityDataId"];
            else if (input["name"] === "meshes")
                newJobSettings.inputs.meshes = input["realityDataId"];
            else if (input["name"] === "pointClouds")
                newJobSettings.inputs.pointClouds = input["realityDataId"];
            else if (input["name"] === "segmentation2D")
                newJobSettings.inputs.segmentation2D = input["realityDataId"];
            else
                return Promise.reject(new Error("Found unexpected input name : " + input["name"]));
        }
        const outputsJson = settingsJson["outputs"];
        for (const output of outputsJson) {
            if (output["name"] === "segmentation2D")
                newJobSettings.outputs.segmentation2D = output["realityDataId"];
            else if(output["name"] === "segmentedPhotos")
                newJobSettings.outputs.segmentedPhotos = output["realityDataId"];
<<<<<<< HEAD
            else if(output["name"] === "polygons3D")
                newJobSettings.outputs.polygons3D = output["realityDataId"];
            else if(output["name"] === "lines3D")
                newJobSettings.outputs.lines3D = output["realityDataId"];
            else if(output["name"] === "exportedPolygons3DDGN")
                newJobSettings.outputs.exportedPolygons3DDGN = output["realityDataId"];
            else if(output["name"] === "exportedPolygons3DCesium")
                newJobSettings.outputs.exportedPolygons3DCesium = output["realityDataId"];
            else if(output["name"] === "exportedLines3DDGN")
                newJobSettings.outputs.exportedLines3DDGN = output["realityDataId"];
            else if(output["name"] === "exportedLines3DCesium")
                newJobSettings.outputs.exportedLines3DCesium = output["realityDataId"];
=======
            else if (output["name"] === "polygons2D")
                newJobSettings.outputs.polygons2D = output["realityDataId"];
            else if (output["name"] === "exportedPolygons2DSHP")
                newJobSettings.outputs.exportedPolygons2DSHP = output["realityDataId"];
            else if (output["name"] === "lines2D")
                newJobSettings.outputs.lines2D = output["realityDataId"];
            else if (output["name"] === "exportedLines2DDGN")
                newJobSettings.outputs.exportedLines2DDGN = output["realityDataId"];
            else if (output["name"] === "exportedLines2DSHP")
                newJobSettings.outputs.exportedLines2DSHP = output["realityDataId"];
            else
                return Promise.reject(new Error("Found unexpected output name : " + output["name"]));
        }

        return newJobSettings;
    }
}

/** 
 * Possible inputs for an Object Detection 3D job.
 */
class O3DInputs {
    /** Path to ContextScene with oriented photos to analyze. */
    orientedPhotos: string;
    /** Collection of point clouds. */
    pointClouds: string;
    /** Path to photo object detector to apply. */
    photoObjectDetector: string;
    /** Given 2D objects. */
    objects2D: string;
    /** Collection of meshes. */
    meshes: string;

    constructor() {
        /**
         * Path to ContextScene with oriented photos to analyze.
         * @type {string}
         */
        this.orientedPhotos = "";
        /**
         * Collection of point clouds.
         * @type {string}
         */
        this.pointClouds = "";
        /**
         * Path to photo object detector to apply.
         * @type {string}
         */
        this.photoObjectDetector = "";
        /**
         * Given 2D objects.
         * @type {string}
         */
        this.objects2D = "";
        /**
         * Collection of meshes.
         * @type {string}
         */
        this.meshes = "";
    }
}

/**
 * Possible outputs for an Object Detection 3D job.
 */
class O3DOutputs {
    /** 2D objects detected by current job. */
    objects2D: string;
    /** Detected 3D objects. */
    objects3D: string;
    /** DGN file export with 3D objects. */
    exportedObjects3DDGN: string;
    /** Cesium 3D Tiles file export with 3D objects. */
    exportedObjects3DCesium: string;
    /** ESRI SHP file export with locations of the 3D objects. */
    exportedLocations3DSHP: string;

    constructor() {
        /**
         * 2D objects detected by current job.
         * @type {string}
         */
        this.objects2D = "";
        /**
         * Detected 3D objects.
         * @type {string}
         */
        this.objects3D = "";
        /**
         * DGN file export with 3D objects.
         * @type {string}
         */
        this.exportedObjects3DDGN = "";
        /**
         * Cesium 3D Tiles file export with 3D objects.
         * @type {string}
         */
        this.exportedObjects3DCesium = "";
        /**
         * ESRI SHP file export with locations of the 3D objects.
         * @type {string}
         */
        this.exportedLocations3DSHP = "";
    }
}

/**
 * Settings for Object Detection 3D jobs.
 */
export class O3DJobSettings {
    /** Type of job settings. */
    type: RDAJobType;
    /** Possible inputs for this job. */
    inputs: O3DInputs;
    /** 
     * Possible outputs for this job. 
     * Fill the outputs you want for the job with a string (normally the name of the output) before passing it to createJob. 
     */
    outputs: O3DOutputs;
    /** Improve detection using tie points in orientedPhotos. */
    useTiePoints: boolean;
    /** Minimum number of 2D objects to generate a 3D object. */
    minPhotos: number;
    /** Maximum distance between photos and 3D objects. */
    maxDist: number;
    /** SRS used by exports. */
    exportSrs: string;

    constructor() {
        /**
         * Type of job settings.
         * @type {RDAJobType}
         */
        this.type = RDAJobType.O3D;
        /**
         * Possible inputs for this job.
         * @type {O3DInputs}
         */
        this.inputs = new O3DInputs();
        /**
         * Possible outputs for this job. 
         * Fill the outputs you want for the job with a string (normally the name of the output) before passing it to createJob. 
         * @type {O3DOutputs}
         */
        this.outputs = new O3DOutputs();
        /**
         * Improve detection using tie points in orientedPhotos.
         * @type {boolean}
         */
        this.useTiePoints = false;
        /**
         * Minimum number of 2D objects to generate a 3D object.
         * @type {number}
         */
        this.minPhotos = 0;
        /**
         * Maximum distance between photos and 3D objects.
         * @type {number}
         */
        this.maxDist = 0;
        /**
         * SRS used by exports.
         * @type {string}
         */
        this.exportSrs = "";
    }

    /**
     * Transform settings into json.
     * @returns {any} json with settings values.
     */
    public toJson(): any {
        const json: any = {};
        json["inputs"] = [];
        if (this.inputs.orientedPhotos)
            json["inputs"].push({ "name": "orientedPhotos", "realityDataId": this.inputs.orientedPhotos });
        if (this.inputs.photoObjectDetector)
            json["inputs"].push({ "name": "photoObjectDetector", "realityDataId": this.inputs.photoObjectDetector });
        if (this.inputs.objects2D)
            json["inputs"].push({ "name": "objects2D", "realityDataId": this.inputs.objects2D });
        if (this.inputs.pointClouds)
            json["inputs"].push({ "name": "pointClouds", "realityDataId": this.inputs.pointClouds });
        if (this.inputs.meshes)
            json["inputs"].push({ "name": "meshes", "realityDataId": this.inputs.meshes });
        
        json["outputs"] = [];
        if (this.outputs.objects2D)
            json["outputs"].push("objects2D");
        if (this.outputs.objects3D)
            json["outputs"].push("objects3D");
        if (this.outputs.exportedObjects3DDGN)
            json["outputs"].push("exportedObjects3DDGN");
        if (this.outputs.exportedObjects3DCesium)
            json["outputs"].push("exportedObjects3DCesium");
        if (this.outputs.exportedLocations3DSHP)
            json["outputs"].push("exportedLocations3DSHP");
        
        if (this.useTiePoints)
            json["useTiePoints"] = "true";
        if (this.minPhotos)
            json["minPhotos"] = this.minPhotos.toString();
        if (this.maxDist)
            json["maxDist"] = this.maxDist.toString();
        if (this.exportSrs)
            json["exportSrs"] = this.exportSrs;

        return json;
    }

    /**
     * Transform json received from cloud service into settings.
     * @param {any} settingsJson Dictionary with settings received from cloud service.
     * @returns {O3DJobSettings} New settings.
     */
    public static async fromJson(settingsJson: any): Promise<O3DJobSettings> {
        const newJobSettings = new O3DJobSettings();
        const inputsJson = settingsJson["inputs"];
        for (const input of inputsJson) {
            if (input["name"] === "orientedPhotos")
                newJobSettings.inputs.orientedPhotos = input["realityDataId"];
            else if (input["name"] === "photoObjectDetector")
                newJobSettings.inputs.photoObjectDetector = input["realityDataId"];
            else if (input["name"] === "pointClouds")
                newJobSettings.inputs.pointClouds = input["realityDataId"];
            else if (input["name"] === "objects2D")
                newJobSettings.inputs.objects2D = input["realityDataId"];
            else if (input["name"] === "meshes")
                newJobSettings.inputs.meshes = input["realityDataId"];
            else
                return Promise.reject(new Error("Found unexpected input name : " + input["name"]));
        }
        const outputsJson = settingsJson["outputs"];
        for (const output of outputsJson) {
            if (output["name"] === "objects2D")
                newJobSettings.outputs.objects2D = output["realityDataId"];
            else if (output["name"] === "objects3D")
                newJobSettings.outputs.objects3D = output["realityDataId"];
            else if (output["name"] === "exportedObjects3DDGN")
                newJobSettings.outputs.exportedObjects3DDGN = output["realityDataId"];
            else if (output["name"] === "exportedObjects3DCesium")
                newJobSettings.outputs.exportedObjects3DCesium = output["realityDataId"];
            else if (output["name"] === "exportedLocations3DSHP")
                newJobSettings.outputs.exportedLocations3DSHP = output["realityDataId"];
>>>>>>> cca6220c
            else
                return Promise.reject(new Error("Found unexpected output name : " + output["name"]));
        }
        if ("exportSrs" in settingsJson)
            newJobSettings.exportSrs = settingsJson["exportSrs"];
        if ("minPhotos" in settingsJson)
            newJobSettings.minPhotos = JSON.parse(settingsJson["minPhotos"]);
        if ("computeLineWidth" in settingsJson)
            newJobSettings.computeLineWidth = JSON.parse(settingsJson["computeLineWidth"]);
        if ("removeSmallComponents" in settingsJson)
            newJobSettings.removeSmallComponents = JSON.parse(settingsJson["removeSmallComponents"]);

        return newJobSettings;
    }
}

/**
 * Possible inputs for a Segmentation Ortho job.
 */
class SOrthoInputs {
    /** Path to orthophoto to analyse. */
    orthophoto: string;
    /** Path to orthophoto segmentation detector to apply. */
    orthophotoSegmentationDetector: string;

    constructor() {
        /**
         * Path to orthophoto to analyse.
         * @type {string}
         */
        this.orthophoto = "";
        /**
         * Path to orthophoto segmentation detector to apply.
         * @type {string}
         */
        this.orthophotoSegmentationDetector = "";
    }
}

/**
 * Possible outputs for a Segmentation Ortho job.
 */
class SOrthoOutputs {
    /** Segmented photos. */
    segmentation2D: string;
    /** ContextScene pointing to segmented photos. */
    segmentedPhotos: string;
    /** Detected 2D polygons. */
    polygons2D: string;
    /** 2D polygons exported to ESRI shapefile. */
    exportedPolygons2DSHP: string;
    /** Detected 2D lines. */
    lines2D: string;
    /** 2D lines exported to ESRI shapefile. */
    exportedLines2DSHP: string;
    /** 2D lines exported to DGN file. */
    exportedLines2DDGN: string;

    constructor() {
        /**
         * Segmented photos.
         * @type {string}
         */
        this.segmentation2D = "";
        /**
         * ContextScene pointing to segmented photos.
         * @type {string}
         */
        this.segmentedPhotos = "";
        /**
         * Detected 2D polygons.
         * @type {string}
         */
        this.polygons2D = "";
        /**
         * 2D polygons exported to ESRI shapefile.
         * @type {string}
         */
        this.exportedPolygons2DSHP = "";
        /**
         * Detected 2D lines.
         * @type {string}
         */
        this.lines2D = "";
        /**
         * 2D lines exported to ESRI shapefile.
         * @type {string}
         */
        this.exportedLines2DSHP = "";
        /**
         * 2D lines exported to DGN file.
         * @type {string}
         */
        this.exportedLines2DDGN = "";
    }
}

/**
 * Settings for Segmentation Ortho jobs.
 */
export class SOrthoJobSettings {
    /** Type of job settings. */
    type: RDAJobType;
    /** Possible inputs for this job. */
    inputs: SOrthoInputs;
    /** 
     * Possible outputs for this job. 
     * Fill the outputs you want for the job with a string (normally the name of the output) before passing it to createJob.
     */
    outputs: SOrthoOutputs;

    constructor() {
        /**
         * Type of job settings.
         * @type {RDAJobType}
         */
        this.type = RDAJobType.SOrtho;
        /**
         * Possible inputs for this job.
         * @type {SOrthoInputs}
         */
        this.inputs = new SOrthoInputs();
        /**
         * Possible outputs for this job.
         * @type {SOrthoOutputs}
         */
        this.outputs = new SOrthoOutputs();
    }

    /**
     * Transform settings into json.
     * @returns {any} json with settings values.
     */
    public toJson(): any {
        const json: any = {};
        json["inputs"] = [];
        if (this.inputs.orthophoto)
            json["inputs"].push({ "name": "orthophoto", "realityDataId": this.inputs.orthophoto });

        if (this.inputs.orthophoto)
            json["inputs"].push({ "name": "orthophotoSegmentationDetector", "realityDataId": this.inputs.orthophotoSegmentationDetector });

        json["outputs"] = [];
        if (this.outputs.segmentation2D)
            json["outputs"].push("segmentation2D");

        if(this.outputs.segmentedPhotos)
            json["outputs"].push("segmentedPhotos");

        if(this.outputs.polygons2D)
            json["outputs"].push("polygons2D");

        if(this.outputs.lines2D)
            json["outputs"].push("lines2D");

        if(this.outputs.exportedPolygons2DSHP)
            json["outputs"].push("exportedPolygons2DSHP");

        if(this.outputs.exportedLines2DSHP)
            json["outputs"].push("exportedLines2DSHP");

        if(this.outputs.exportedLines2DDGN)
            json["outputs"].push("exportedLines2DDGN");

        return json;
    }

    /**
     * Transform json received from cloud service into settings.
     * @param {any} settingsJson Dictionary with settings received from cloud service.
     * @returns {SOrthoJobSettings} New settings.
     */
    public static async fromJson(settingsJson: any): Promise<SOrthoJobSettings> {
        const newJobSettings = new SOrthoJobSettings();
        const inputsJson = settingsJson["inputs"];
        for (const input of inputsJson) {
            if (input["name"] === "photos")
                newJobSettings.inputs.orthophoto = input["realityDataId"];
            else if (input["name"] === "photoSegmentationDetector")
                newJobSettings.inputs.orthophotoSegmentationDetector = input["realityDataId"];
            else
                return Promise.reject(new Error("Found unexpected input name : " + input["name"]));
        }
        const outputsJson = settingsJson["outputs"];
        for (const output of outputsJson) {
            if (output["name"] === "segmentation2D")
                newJobSettings.outputs.segmentation2D = output["realityDataId"];
            else if(output["name"] === "segmentedPhotos")
                newJobSettings.outputs.segmentedPhotos = output["realityDataId"];
            else if(output["name"] === "polygons2D")
                newJobSettings.outputs.polygons2D = output["realityDataId"];
            else if(output["name"] === "lines2D")
                newJobSettings.outputs.lines2D = output["realityDataId"];
            else if(output["name"] === "exportedPolygons2DSHP")
                newJobSettings.outputs.exportedPolygons2DSHP = output["realityDataId"];
            else if(output["name"] === "exportedLines2DSHP")
                newJobSettings.outputs.exportedLines2DSHP = output["realityDataId"];
            else if(output["name"] === "exportedLines2DDGN")
                newJobSettings.outputs.exportedLines2DDGN = output["realityDataId"];
            else
                return Promise.reject(new Error("Found unexpected output name : " + output["name"]));
        }

        return newJobSettings;
    }
}

/**
 * Possible inputs for a Segmentation 3D job.
 */
class S3DInputs {
    /** Collection of point clouds. */
    pointClouds: string;
    /** Collection of meshes. */
    meshes: string;
    /** Point cloud segmentation detector. */
    pointCloudSegmentationDetector: string;
    /** Given 3D segmentation. */
    segmentation3D: string;
    /** Path of clipping polygon to apply. */
    clipPolygon: string;

    constructor() {
        /**
         * Collection of point clouds.
         * @type {string}
         */
        this.pointClouds = "";
        /**
         * Collection of meshes.
         * @type {string}
         */
        this.meshes = "";
        /**
         * Point cloud segmentation detector.
         * @type {string}
         */
        this.pointCloudSegmentationDetector = "";
        /**
         * Given 3D segmentation.
         * @type {string}
         */
        this.segmentation3D = "";
        /**
         * Path of clipping polygon to apply.
         * @type {string}
         */
        this.clipPolygon = "";
    }
}

/**
 * Possible outputs for a Segmentation 3D job.
 */
class S3DOutputs {
    /** 3D segmentation computed by current job. */
    segmentation3D: string;
    /** 3D segmentation as an OPC file. */
    segmentedPointCloud: string;
    /** 3D segmentation exported as a POD file. */
    exportedSegmentation3DPOD: string;
    /** 3D segmentation exported as a LAS file. */
    exportedSegmentation3DLAS: string;
    /** 3D segmentation exported as a LAZ file. */
    exportedSegmentation3DLAZ: string;
    /** 3D segmentation exported as a PLY file. */
    exportedSegmentation3DPLY: string;
    /** 3D objects inferred from 3D segmentation. */
    objects3D: string;
    /** DGN file export with 3D objects. */
    exportedObjects3DDGN: string;
    /** Cesium 3D Tiles file export with 3D objects. */
    exportedObjects3DCesium: string;
    /** ESRI SHP file export with locations of the 3D objects. */
    exportedLocations3DSHP: string;
    /** DGN file export with 3D lines. */
    exportedLines3DDGN: string;
    /** Cesium 3D Tiles file export with 3D lines. */
    exportedLines3DCesium: string;
    /** Detected polygons. */
    polygons3D: string;
    /** DGN file export with polygons. */
    exportedPolygons3DDGN: string;
    /** Cesium 3D Tiles file export with 3D polygons. */
    exportedPolygons3DCesium: string;
    /** Detected 3D lines. */
    lines3D: string;

    constructor() {
        /**
         * 3D segmentation computed by current job.
         * @type {string}
         */
        this.segmentation3D = "";
        /**
         * 3D segmentation as an OPC file.
         * @type {string}
         */
        this.segmentedPointCloud = "";
        /**
         * 3D segmentation exported as a POD file.
         * @type {string}
         */
        this.exportedSegmentation3DPOD = "";
        /**
         * 3D segmentation exported as a LAS file.
         * @type {string}
         */
        this.exportedSegmentation3DLAS = "";
        /**
         * 3D segmentation exported as a LAZ file.
         * @type {string}
         */
        this.exportedSegmentation3DLAZ = "";
        /**
         * 3D segmentation exported as a PLY file.
         * @type {string}
         */
        this.exportedSegmentation3DPLY = "";
        /**
         * 3D objects inferred from 3D segmentation.
         * @type {string}
         */
        this.objects3D = "";
        /**
         * DGN file export with 3D objects.
         * @type {string}
         */
        this.exportedObjects3DDGN = "";
        /**
         * Cesium 3D Tiles file export with 3D objects.
         * @type {string}
         */
        this.exportedObjects3DCesium = "";
        /**
         * ESRI SHP file export with locations of the 3D objects.
         * @type {string}
         */
        this.exportedLocations3DSHP = "";
        /**
         * DGN file export with 3D lines.
         * @type {string}
         */
        this.exportedLines3DDGN = "";
        /**
         * Cesium 3D Tiles file export with 3D lines.
         * @type {string}
         */
        this.exportedLines3DCesium = "";
        /**
         * Detected polygons.
         * @type {string}
         */
        this.polygons3D = "";
        /**
         * DGN file export with polygons.
         * @type {string}
         */
        this.exportedPolygons3DDGN = "";
        /**
         * Cesium 3D Tiles file export with 3D polygons.
         * @type {string}
         */
        this.exportedPolygons3DCesium = "";
        /**
         * Detected 3D lines.
         * @type {string}
         */
        this.lines3D = "";
    }
}

/**
 * Settings for Segmentation 3D jobs.
 */
export class S3DJobSettings {
    /** Type of job settings. */
    type: RDAJobType;
    /** Possible inputs for this job settings. */
    inputs: S3DInputs;
    /** 
     * Possible outputs for this job. 
     * Fill the outputs you want for the job with a string (normally the name of the output) before passing it to createJob. 
     */
    outputs: S3DOutputs;
    /** If confidence is saved in 3D segmentation files or not. */
    saveConfidence: boolean;
    /** Estimation 3D line width at each vertex. */
    computeLineWidth: boolean;
    /** Remove 3D lines with total length smaller than this value. */
    removeSmallComponents: number;
    /** SRS used by exports. */
    exportSrs: string;

    constructor() {
        /**
         * Type of job settings.
         * @type {RDAJobType}
         */
        this.type = RDAJobType.S3D;
        /**
         * Possible inputs for this job settings.
         * @type {S3DInputs}
         */
        this.inputs = new S3DInputs();
        /**
         * Possible outputs for this job. 
         * Fill the outputs you want for the job with a string (normally the name of the output) before passing it to createJob. 
         * @type {S3DOutputs}
         */
        this.outputs = new S3DOutputs();
        /**
         * If confidence is saved on output files or not.
         * @type {boolean}
         */
        this.saveConfidence = false;
        /**
         * Estimation 3D line width at each vertex.
         * @type {boolean}
         */
        this.computeLineWidth = false;
        /**
         * Remove 3D lines with total length smaller than this value.
         * @type {boolean}
         */
        this.removeSmallComponents = 0;
        /**
         * SRS used by exports.
         * @type {string}
         */
        this.exportSrs = "";
    }

    /**
     * Transform settings into json.
     * @returns {any} json with settings values.
     */
    public toJson(): any {
        const json: any = {};
        json["inputs"] = [];
        if (this.inputs.pointClouds)
            json["inputs"].push({ "name": "pointClouds", "realityDataId": this.inputs.pointClouds });

        if (this.inputs.meshes)
            json["inputs"].push({ "name": "meshes", "realityDataId": this.inputs.meshes });
        
        if (this.inputs.pointCloudSegmentationDetector)
            json["inputs"].push({ "name": "pointCloudSegmentationDetector", "realityDataId": this.inputs.pointCloudSegmentationDetector });
        
        if (this.inputs.segmentation3D)
            json["inputs"].push({ "name": "segmentation3D", "realityDataId": this.inputs.segmentation3D });

        if (this.inputs.clipPolygon)
            json["inputs"].push({ "name": "clipPolygon", "realityDataId": this.inputs.clipPolygon });
        
        json["outputs"] = [];
        if (this.outputs.segmentation3D)
            json["outputs"].push("segmentation3D");

        if (this.outputs.segmentedPointCloud)
            json["outputs"].push("segmentedPointCloud");

        if (this.outputs.exportedSegmentation3DPOD)
            json["outputs"].push("exportedSegmentation3DPOD");

        if (this.outputs.exportedSegmentation3DLAS)
            json["outputs"].push("exportedSegmentation3DLAS");

        if (this.outputs.exportedSegmentation3DLAZ)
            json["outputs"].push("exportedSegmentation3DLAZ");

        if (this.outputs.exportedSegmentation3DPLY)
            json["outputs"].push("exportedSegmentation3DPLY");

        if (this.outputs.objects3D)
            json["outputs"].push("objects3D");

        if (this.outputs.exportedObjects3DDGN)
            json["outputs"].push("exportedObjects3DDGN");

        if (this.outputs.exportedObjects3DCesium)
            json["outputs"].push("exportedObjects3DCesium");

        if (this.outputs.exportedLocations3DSHP)
            json["outputs"].push("exportedLocations3DSHP");

        if (this.outputs.exportedLines3DDGN)
            json["outputs"].push("exportedLines3DDGN");

        if (this.outputs.exportedLines3DCesium)
            json["outputs"].push("exportedLines3DCesium");

        if (this.outputs.polygons3D)
            json["outputs"].push("polygons3D");

        if (this.outputs.lines3D)
            json["outputs"].push("lines3D");

        if (this.outputs.exportedPolygons3DDGN)
            json["outputs"].push("exportedPolygons3DDGN");

        if (this.outputs.exportedPolygons3DCesium)
            json["outputs"].push("exportedPolygons3DCesium");
        
        if (this.exportSrs)
            json["exportSrs"] = this.exportSrs;

        if (this.saveConfidence)
            json["saveConfidence"] = "true";

        if (this.removeSmallComponents)
            json["removeSmallComponents"] = this.removeSmallComponents.toString();

        if (this.computeLineWidth)
            json["computeLineWidth"] = "true";

        return json;
    }

    /**
     * Transform json received from cloud service into settings.
     * @param {any} settingsJson Dictionary with settings received from cloud service.
     * @returns {S3DJobSettings} New settings.
     */
    public static async fromJson(settingsJson: any): Promise<S3DJobSettings> {
        const newJobSettings = new S3DJobSettings();
        const inputsJson = settingsJson["inputs"];
        for (const input of inputsJson) {
            if (input["name"] === "pointClouds")
                newJobSettings.inputs.pointClouds = input["realityDataId"];
            else if (input["name"] === "meshes")
                newJobSettings.inputs.meshes = input["realityDataId"];
            else if (input["name"] === "pointCloudSegmentationDetector")
                newJobSettings.inputs.pointCloudSegmentationDetector = input["realityDataId"];
            else if (input["name"] === "segmentation3D")
                newJobSettings.inputs.segmentation3D = input["realityDataId"];
            else if (input["name"] === "clipPolygon")
                newJobSettings.inputs.clipPolygon = input["realityDataId"];
            else
                return Promise.reject(new Error("Found unexpected input name : " + input["name"]));
        }
        const outputsJson = settingsJson["outputs"];
        for (const output of outputsJson) {
            if (output["name"] === "segmentation3D")
                newJobSettings.outputs.segmentation3D = output["realityDataId"];
            else if (output["name"] === "segmentedPointCloud")
                newJobSettings.outputs.segmentedPointCloud = output["realityDataId"];
            else if (output["name"] === "exportedSegmentation3DPOD")
                newJobSettings.outputs.exportedSegmentation3DPOD = output["realityDataId"];
            else if (output["name"] === "exportedSegmentation3DLAS")
                newJobSettings.outputs.exportedSegmentation3DLAS = output["realityDataId"];
            else if (output["name"] === "exportedSegmentation3DLAZ")
                newJobSettings.outputs.exportedSegmentation3DLAZ = output["realityDataId"];
            else if (output["name"] === "exportedSegmentation3DPLY")
                newJobSettings.outputs.exportedSegmentation3DPLY = output["realityDataId"];
            else if (output["name"] === "objects3D")
                newJobSettings.outputs.objects3D = output["realityDataId"];
            else if (output["name"] === "exportedObjects3DDGN")
                newJobSettings.outputs.exportedObjects3DDGN = output["realityDataId"];
            else if (output["name"] === "exportedObjects3DCesium")
                newJobSettings.outputs.exportedObjects3DCesium = output["realityDataId"];
            else if (output["name"] === "exportedLocations3DSHP")
                newJobSettings.outputs.exportedLocations3DSHP = output["realityDataId"];
            else if (output["name"] === "exportedLines3DDGN")
                newJobSettings.outputs.exportedLines3DDGN = output["realityDataId"];
            else if (output["name"] === "exportedLines3DCesium")
                newJobSettings.outputs.exportedLines3DCesium = output["realityDataId"];
            else if (output["name"] === "polygons3D")
                newJobSettings.outputs.polygons3D = output["realityDataId"];
            else if (output["name"] === "lines3D")
                newJobSettings.outputs.lines3D = output["realityDataId"];
            else if (output["name"] === "exportedPolygons3DDGN")
                newJobSettings.outputs.exportedPolygons3DDGN = output["realityDataId"];
            else if (output["name"] === "exportedPolygons3DCesium")
                newJobSettings.outputs.exportedPolygons3DCesium = output["realityDataId"];
            else
                return Promise.reject(new Error("Found unexpected output name : " + output["name"]));
        }
        if ("saveConfidence" in settingsJson)
            newJobSettings.saveConfidence = JSON.parse(settingsJson["saveConfidence"]);
        
        if ("exportSrs" in settingsJson)
            newJobSettings.exportSrs = settingsJson["exportSrs"];

        if ("removeSmallComponents" in settingsJson)
            newJobSettings.removeSmallComponents = JSON.parse(settingsJson["removeSmallComponents"]);

        if ("computeLineWidth" in settingsJson)
            newJobSettings.computeLineWidth = JSON.parse(settingsJson["computeLineWidth"]);

        return newJobSettings;
    }
}

/**
 * Possible inputs for an Extract Ground job.
 */
class ExtractGroundInputs {
    /** Collection of point clouds. */
    pointClouds: string;
    /** Collection of meshes. */
    meshes: string;
    /** Point cloud segmentation detector. */
    pointCloudSegmentationDetector: string;
    /** Path of clipping polygon to apply. */
    clipPolygon: string;

    constructor() {
        /**
         * Collection of point clouds.
         * @type {string}
         */
        this.pointClouds = "";
        /**
         * Collection of meshes.
         * @type {string}
         */
        this.meshes = "";
        /**
         * Point cloud segmentation detector.
         * @type {string}
         */
        this.pointCloudSegmentationDetector = "";
        /**
         * Path of clipping polygon to apply.
         * @type {string}
         */
        this.clipPolygon = "";
    }
}

/**
 * Possible outputs for an Extract Ground Detection job.
 */
class ExtractGroundOutputs {
    /** Ground segmentation computed by current job. */
    segmentation3D: string;
    /** 3D ground segmentation as an OPC file. */
    segmentedPointCloud: string;
    /** 3D ground segmentation exported as a POD file. */
    exportedSegmentation3DPOD: string;
    /** 3D ground segmentation exported as a LAS file. */
    exportedSegmentation3DLAS: string;
    /** 3D ground segmentation exported as a LAZ file. */
    exportedSegmentation3DLAZ: string;

    constructor() {
        /**
         * Ground segmentation computed by current job.
         * @type {string}
         */
        this.segmentation3D = "";
        /**
         * 3D ground segmentation as an OPC file.
         * @type {string}
         */
        this.segmentedPointCloud = "";
        /**
         * 3D ground segmentation exported as a POD file.
         * @type {string}
         */
        this.exportedSegmentation3DPOD = "";
        /**
         * 3D ground segmentation exported as a LAS file.
         * @type {string}
         */
        this.exportedSegmentation3DLAS = "";
        /**
         * 3D ground segmentation exported as a LAZ file.
         * @type {string}
         */
        this.exportedSegmentation3DLAZ = "";
    }
}

/**
 * Settings for Extract ground jobs.
 */
export class ExtractGroundJobSettings {
    /** Type of job settings. */
    type: RDAJobType;
    /** Possible inputs for this job settings. */
    inputs: ExtractGroundInputs;
    /** 
     * Possible outputs for this job. 
     * Fill the outputs you want for the job with a string (normally the name of the output) before passing it to createJob. 
     */
    outputs: ExtractGroundOutputs;
    /** SRS used by exports. */
    exportSrs: string;

    constructor() {
        /**
         * Type of job settings.
         * @type {RDAJobType}
         */
        this.type = RDAJobType.ExtractGround;
        /**
         * Possible inputs for this job settings.
         * @type {ExtractGroundInputs}
         */
        this.inputs = new ExtractGroundInputs();
        /**
         * Possible outputs for this job. 
         * Fill the outputs you want for the job with a string (normally the name of the output) before passing it to createJob. 
         * @type {ExtractGroundOutputs}
         */
        this.outputs = new ExtractGroundOutputs();
        /**
         * SRS used by exports.
         * @type {string}
         */
        this.exportSrs = "";
    }

    /**
     * Transform settings into json.
     * @returns {any} json with settings values.
     */
    public toJson(): any {
        const json: any = {};
        json["inputs"] = [];
        if (this.inputs.pointClouds)
            json["inputs"].push({ "name": "pointClouds", "realityDataId": this.inputs.pointClouds });

        if (this.inputs.meshes)
            json["inputs"].push({ "name": "meshes", "realityDataId": this.inputs.meshes });

        if (this.inputs.pointCloudSegmentationDetector)
            json["inputs"].push({ "name": "pointCloudSegmentationDetector", "realityDataId": this.inputs.pointCloudSegmentationDetector });

        if (this.inputs.clipPolygon)
            json["inputs"].push({ "name": "clipPolygon", "realityDataId": this.inputs.clipPolygon });

        json["outputs"] = [];
        if (this.outputs.segmentation3D)
            json["outputs"].push("segmentation3D");

        if (this.outputs.segmentedPointCloud)
            json["outputs"].push("segmentedPointCloud");

        if (this.outputs.exportedSegmentation3DPOD)
            json["outputs"].push("exportedSegmentation3DPOD");

        if (this.outputs.exportedSegmentation3DLAS)
            json["outputs"].push("exportedSegmentation3DLAS");

        if (this.outputs.exportedSegmentation3DLAZ)
            json["outputs"].push("exportedSegmentation3DLAZ");

        if (this.exportSrs)
            json["exportSrs"] = this.exportSrs;
        
        return json;
    }

    /**
     * Transform json received from cloud service into settings.
     * @param {any} settingsJson Dictionary with settings received from cloud service.
     * @returns {ExtractGroundJobSettings} New settings.
     */
    public static async fromJson(settingsJson: any): Promise<ExtractGroundJobSettings> {
        const newJobSettings = new ExtractGroundJobSettings();
        const inputsJson = settingsJson["inputs"];
        for (const input of inputsJson) {
            if (input["name"] === "pointClouds")
                newJobSettings.inputs.pointClouds = input["realityDataId"];
            else if (input["name"] === "meshes")
                newJobSettings.inputs.meshes = input["realityDataId"];
            else if (input["name"] === "pointCloudSegmentationDetector")
                newJobSettings.inputs.pointCloudSegmentationDetector = input["realityDataId"];
            else if (input["name"] === "clipPolygon")
                newJobSettings.inputs.clipPolygon = input["realityDataId"];
            else
                return Promise.reject(new Error("Found unexpected input name : " + input["name"]));
        }
        const outputsJson = settingsJson["outputs"];
        for (const output of outputsJson) {
            if (output["name"] === "segmentation3D")
                newJobSettings.outputs.segmentation3D = output["realityDataId"];
            else if (output["name"] === "segmentedPointCloud")
                newJobSettings.outputs.segmentedPointCloud = output["realityDataId"];
            else if (output["name"] === "exportedSegmentation3DPOD")
                newJobSettings.outputs.exportedSegmentation3DPOD = output["realityDataId"];
            else if (output["name"] === "exportedSegmentation3DLAZ")
                newJobSettings.outputs.exportedSegmentation3DLAZ = output["realityDataId"];
            else if (output["name"] === "exportedSegmentation3DLAS")
                newJobSettings.outputs.exportedSegmentation3DLAS = output["realityDataId"];
            else
                return Promise.reject(new Error("Found unexpected output name : " + output["name"]));
        }
        
        if ("exportSrs" in settingsJson)
            newJobSettings.exportSrs = settingsJson["exportSrs"];
        
        return newJobSettings;
    }
}

/**
 * Possible inputs for a  Change Detection job.
 */
class ChangeDetectionInputs {
    /** First collection of point clouds. */
    pointClouds1: string;
    /** Second collection of point clouds. */
    pointClouds2: string;
    /** First collection of meshes. */
    meshes1: string;
    /** Second collection of meshes. */
    meshes2: string;

    constructor() {
        /**
         * First collection of point clouds.
         * @type {string}
         */
        this.pointClouds1 = "";
        /**
         * Second collection of point clouds.
         * @type {string}
         */
        this.pointClouds2 = "";
        /**
         * First collection of meshes.
         * @type {string}
         */
        this.meshes1 = "";
        /**
         * Second collection of meshes.
         * @type {string}
         */
        this.meshes2 = "";
    }
}

/**
 * Possible outputs for a  Change Detection job.
 */
class ChangeDetectionOutputs {
    /** Regions with changes. */
    objects3D: string;
    /** ESRI SHP file export with locations of regions with changes. */
    exportedLocations3DSHP: string;

    constructor() {
        /**
         * Regions with changes.
         * @type {string}
         */
        this.objects3D = "";
        /**
         * ESRI SHP file export with locations of regions with changes.
         * @type {string}
         */
        this.exportedLocations3DSHP = "";
    }
}

/**
 * Settings for Change Detection jobs.
 */
export class ChangeDetectionJobSettings {
    /** Type of job settings. */
    type: RDAJobType;
    /** Possible inputs for this job settings. */
    inputs: ChangeDetectionInputs;
    /** 
     * Possible outputs for this job. 
     * Fill the outputs you want for the job with a string (normally the name of the output) before passing it to createJob. 
     */
    outputs: ChangeDetectionOutputs;
    /** Low threshold to detect color changes (hysteresis detection). */
    colorThresholdLow: number;
    /** High threshold to detect color changes (hysteresis detection). */
    colorThresholdHigh: number;
    /** Low threshold to detect spatial changes (hysteresis detection). */
    distThresholdLow: number;
    /** High threshold to detect spatial changes (hysteresis detection). */
    distThresholdHigh: number;
    /** Target point cloud resolution when starting from meshes. */
    resolution: number;
    /** Minimum number of points in a region to be considered as a change. */
    minPoints: number;
    /** SRS used by exports. */
    exportSrs: string;

    constructor() {
        /**
         * Type of job settings.
         * @type {RDAJobType}
         */
        this.type = RDAJobType.ChangeDetection;
        /**
         * Possible inputs for this job settings.
         * @type {ChangeDetectionInputs}
         */
        this.inputs = new ChangeDetectionInputs();
        /**
         * Possible outputs for this job. 
         * Fill the outputs you want for the job with a string (normally the name of the output) before passing it to createJob. 
         * @type {ChangeDetectionOutputs}
         */
        this.outputs = new ChangeDetectionOutputs();
        /**
         * Low threshold to detect color changes (hysteresis detection).
         * @type {number}
         */
        this.colorThresholdLow = 0.;
        /**
         * High threshold to detect color changes (hysteresis detection).
         * @type {number}
         */
        this.colorThresholdHigh = 0.;
        /**
         * Low threshold to detect spatial changes (hysteresis detection).
         * @type {number}
         */
        this.distThresholdLow = 0.;
        /**
         * High threshold to detect spatial changes (hysteresis detection).
         * @type {number}
         */
        this.distThresholdHigh = 0.;
        /**
         * Target point cloud resolution when starting from meshes.
         * @type {number}
         */
        this.resolution = 0.;
        /**
         * Minimum number of points in a region to be considered as a change.
         * @type {number}
         */
        this.minPoints = 0;
        /**
         * SRS used by exports.
         * @type {string}
         */
        this.exportSrs = "";
    }

    /**
     * Transform settings into json.
     * @returns {any} json with settings values.
     */
    public toJson(): any {
        const json: any = {};
        json["inputs"] = [];
        if (this.inputs.pointClouds1)
            json["inputs"].push({ "name": "pointClouds1", "realityDataId": this.inputs.pointClouds1 });

        if (this.inputs.pointClouds2)
            json["inputs"].push({ "name": "pointClouds2", "realityDataId": this.inputs.pointClouds2 });

        if (this.inputs.meshes1)
            json["inputs"].push({ "name": "meshes1", "realityDataId": this.inputs.meshes1 });

        if (this.inputs.meshes2)
            json["inputs"].push({ "name": "meshes2", "realityDataId": this.inputs.meshes2 });

        json["outputs"] = [];
        if (this.outputs.objects3D)
            json["outputs"].push("objects3D");

        if (this.outputs.exportedLocations3DSHP)
            json["outputs"].push("exportedLocations3DSHP");

        if (this.colorThresholdLow)
            json["colorThresholdLow"] = this.colorThresholdLow.toString();

        if (this.colorThresholdHigh)
            json["colorThresholdHigh"] = this.colorThresholdHigh.toString();

        if (this.distThresholdLow)
            json["distThresholdLow"] = this.distThresholdLow.toString();

        if (this.distThresholdHigh)
            json["distThresholdHigh"] = this.distThresholdHigh.toString();

        if (this.resolution)
            json["resolution"] = this.resolution.toString();

        if (this.minPoints)
            json["minPoints"] = this.minPoints.toString();

        if (this.exportSrs)
            json["exportSrs"] = this.exportSrs;
        
        return json;
    }

    /**
     * Transform json received from cloud service into settings.
     * @param {any} settingsJson Dictionary with settings received from cloud service.
     * @returns {ChangeDetectionJobSettings} New settings.
     */
    public static async fromJson(settingsJson: any): Promise<ChangeDetectionJobSettings> {
        const newJobSettings = new ChangeDetectionJobSettings();
        const inputsJson = settingsJson["inputs"];
        for (const input of inputsJson) {
            if (input["name"] === "pointClouds1")
                newJobSettings.inputs.pointClouds1 = input["realityDataId"];
            else if (input["name"] === "pointClouds2")
                newJobSettings.inputs.pointClouds2 = input["realityDataId"];
            else if (input["name"] === "meshes1")
                newJobSettings.inputs.meshes1 = input["realityDataId"];
            else if (input["name"] === "meshes2")
                newJobSettings.inputs.meshes2 = input["realityDataId"];
            else
                return Promise.reject(new Error("Found unexpected input name : " + input["name"]));
        }
        const outputsJson = settingsJson["outputs"];
        for (const output of outputsJson) {
            if (output["name"] === "objects3D")
                newJobSettings.outputs.objects3D = output["realityDataId"];
            else if (output["name"] === "exportedLocations3DSHP")
                newJobSettings.outputs.exportedLocations3DSHP = output["realityDataId"];
            else
                return Promise.reject(new Error("Found unexpected output name : " + output["name"]));
        }
        if ("colorThresholdLow" in settingsJson)
            newJobSettings.colorThresholdLow = JSON.parse(settingsJson["colorThresholdLow"]);
        if ("colorThresholdHigh" in settingsJson)
            newJobSettings.colorThresholdHigh = JSON.parse(settingsJson["colorThresholdHigh"]);
        if ("distThresholdLow" in settingsJson)
            newJobSettings.distThresholdLow = JSON.parse(settingsJson["distThresholdLow"]);
        if ("distThresholdHigh" in settingsJson)
            newJobSettings.distThresholdHigh = JSON.parse(settingsJson["distThresholdHigh"]);
        if ("resolution" in settingsJson)
            newJobSettings.resolution = JSON.parse(settingsJson["resolution"]);
        if ("minPoints" in settingsJson)
            newJobSettings.minPoints = JSON.parse(settingsJson["minPoints"]);
        if ("exportSrs" in settingsJson)
            newJobSettings.exportSrs = settingsJson["exportSrs"];
        
        return newJobSettings;
    }
}

export type JobSettings = O2DJobSettings | S2DJobSettings | S3DJobSettings | 
    ChangeDetectionJobSettings | ExtractGroundJobSettings | SOrthoJobSettings;<|MERGE_RESOLUTION|>--- conflicted
+++ resolved
@@ -523,7 +523,6 @@
                 newJobSettings.outputs.segmentation2D = output["realityDataId"];
             else if(output["name"] === "segmentedPhotos")
                 newJobSettings.outputs.segmentedPhotos = output["realityDataId"];
-<<<<<<< HEAD
             else if(output["name"] === "polygons3D")
                 newJobSettings.outputs.polygons3D = output["realityDataId"];
             else if(output["name"] === "lines3D")
@@ -536,251 +535,6 @@
                 newJobSettings.outputs.exportedLines3DDGN = output["realityDataId"];
             else if(output["name"] === "exportedLines3DCesium")
                 newJobSettings.outputs.exportedLines3DCesium = output["realityDataId"];
-=======
-            else if (output["name"] === "polygons2D")
-                newJobSettings.outputs.polygons2D = output["realityDataId"];
-            else if (output["name"] === "exportedPolygons2DSHP")
-                newJobSettings.outputs.exportedPolygons2DSHP = output["realityDataId"];
-            else if (output["name"] === "lines2D")
-                newJobSettings.outputs.lines2D = output["realityDataId"];
-            else if (output["name"] === "exportedLines2DDGN")
-                newJobSettings.outputs.exportedLines2DDGN = output["realityDataId"];
-            else if (output["name"] === "exportedLines2DSHP")
-                newJobSettings.outputs.exportedLines2DSHP = output["realityDataId"];
-            else
-                return Promise.reject(new Error("Found unexpected output name : " + output["name"]));
-        }
-
-        return newJobSettings;
-    }
-}
-
-/** 
- * Possible inputs for an Object Detection 3D job.
- */
-class O3DInputs {
-    /** Path to ContextScene with oriented photos to analyze. */
-    orientedPhotos: string;
-    /** Collection of point clouds. */
-    pointClouds: string;
-    /** Path to photo object detector to apply. */
-    photoObjectDetector: string;
-    /** Given 2D objects. */
-    objects2D: string;
-    /** Collection of meshes. */
-    meshes: string;
-
-    constructor() {
-        /**
-         * Path to ContextScene with oriented photos to analyze.
-         * @type {string}
-         */
-        this.orientedPhotos = "";
-        /**
-         * Collection of point clouds.
-         * @type {string}
-         */
-        this.pointClouds = "";
-        /**
-         * Path to photo object detector to apply.
-         * @type {string}
-         */
-        this.photoObjectDetector = "";
-        /**
-         * Given 2D objects.
-         * @type {string}
-         */
-        this.objects2D = "";
-        /**
-         * Collection of meshes.
-         * @type {string}
-         */
-        this.meshes = "";
-    }
-}
-
-/**
- * Possible outputs for an Object Detection 3D job.
- */
-class O3DOutputs {
-    /** 2D objects detected by current job. */
-    objects2D: string;
-    /** Detected 3D objects. */
-    objects3D: string;
-    /** DGN file export with 3D objects. */
-    exportedObjects3DDGN: string;
-    /** Cesium 3D Tiles file export with 3D objects. */
-    exportedObjects3DCesium: string;
-    /** ESRI SHP file export with locations of the 3D objects. */
-    exportedLocations3DSHP: string;
-
-    constructor() {
-        /**
-         * 2D objects detected by current job.
-         * @type {string}
-         */
-        this.objects2D = "";
-        /**
-         * Detected 3D objects.
-         * @type {string}
-         */
-        this.objects3D = "";
-        /**
-         * DGN file export with 3D objects.
-         * @type {string}
-         */
-        this.exportedObjects3DDGN = "";
-        /**
-         * Cesium 3D Tiles file export with 3D objects.
-         * @type {string}
-         */
-        this.exportedObjects3DCesium = "";
-        /**
-         * ESRI SHP file export with locations of the 3D objects.
-         * @type {string}
-         */
-        this.exportedLocations3DSHP = "";
-    }
-}
-
-/**
- * Settings for Object Detection 3D jobs.
- */
-export class O3DJobSettings {
-    /** Type of job settings. */
-    type: RDAJobType;
-    /** Possible inputs for this job. */
-    inputs: O3DInputs;
-    /** 
-     * Possible outputs for this job. 
-     * Fill the outputs you want for the job with a string (normally the name of the output) before passing it to createJob. 
-     */
-    outputs: O3DOutputs;
-    /** Improve detection using tie points in orientedPhotos. */
-    useTiePoints: boolean;
-    /** Minimum number of 2D objects to generate a 3D object. */
-    minPhotos: number;
-    /** Maximum distance between photos and 3D objects. */
-    maxDist: number;
-    /** SRS used by exports. */
-    exportSrs: string;
-
-    constructor() {
-        /**
-         * Type of job settings.
-         * @type {RDAJobType}
-         */
-        this.type = RDAJobType.O3D;
-        /**
-         * Possible inputs for this job.
-         * @type {O3DInputs}
-         */
-        this.inputs = new O3DInputs();
-        /**
-         * Possible outputs for this job. 
-         * Fill the outputs you want for the job with a string (normally the name of the output) before passing it to createJob. 
-         * @type {O3DOutputs}
-         */
-        this.outputs = new O3DOutputs();
-        /**
-         * Improve detection using tie points in orientedPhotos.
-         * @type {boolean}
-         */
-        this.useTiePoints = false;
-        /**
-         * Minimum number of 2D objects to generate a 3D object.
-         * @type {number}
-         */
-        this.minPhotos = 0;
-        /**
-         * Maximum distance between photos and 3D objects.
-         * @type {number}
-         */
-        this.maxDist = 0;
-        /**
-         * SRS used by exports.
-         * @type {string}
-         */
-        this.exportSrs = "";
-    }
-
-    /**
-     * Transform settings into json.
-     * @returns {any} json with settings values.
-     */
-    public toJson(): any {
-        const json: any = {};
-        json["inputs"] = [];
-        if (this.inputs.orientedPhotos)
-            json["inputs"].push({ "name": "orientedPhotos", "realityDataId": this.inputs.orientedPhotos });
-        if (this.inputs.photoObjectDetector)
-            json["inputs"].push({ "name": "photoObjectDetector", "realityDataId": this.inputs.photoObjectDetector });
-        if (this.inputs.objects2D)
-            json["inputs"].push({ "name": "objects2D", "realityDataId": this.inputs.objects2D });
-        if (this.inputs.pointClouds)
-            json["inputs"].push({ "name": "pointClouds", "realityDataId": this.inputs.pointClouds });
-        if (this.inputs.meshes)
-            json["inputs"].push({ "name": "meshes", "realityDataId": this.inputs.meshes });
-        
-        json["outputs"] = [];
-        if (this.outputs.objects2D)
-            json["outputs"].push("objects2D");
-        if (this.outputs.objects3D)
-            json["outputs"].push("objects3D");
-        if (this.outputs.exportedObjects3DDGN)
-            json["outputs"].push("exportedObjects3DDGN");
-        if (this.outputs.exportedObjects3DCesium)
-            json["outputs"].push("exportedObjects3DCesium");
-        if (this.outputs.exportedLocations3DSHP)
-            json["outputs"].push("exportedLocations3DSHP");
-        
-        if (this.useTiePoints)
-            json["useTiePoints"] = "true";
-        if (this.minPhotos)
-            json["minPhotos"] = this.minPhotos.toString();
-        if (this.maxDist)
-            json["maxDist"] = this.maxDist.toString();
-        if (this.exportSrs)
-            json["exportSrs"] = this.exportSrs;
-
-        return json;
-    }
-
-    /**
-     * Transform json received from cloud service into settings.
-     * @param {any} settingsJson Dictionary with settings received from cloud service.
-     * @returns {O3DJobSettings} New settings.
-     */
-    public static async fromJson(settingsJson: any): Promise<O3DJobSettings> {
-        const newJobSettings = new O3DJobSettings();
-        const inputsJson = settingsJson["inputs"];
-        for (const input of inputsJson) {
-            if (input["name"] === "orientedPhotos")
-                newJobSettings.inputs.orientedPhotos = input["realityDataId"];
-            else if (input["name"] === "photoObjectDetector")
-                newJobSettings.inputs.photoObjectDetector = input["realityDataId"];
-            else if (input["name"] === "pointClouds")
-                newJobSettings.inputs.pointClouds = input["realityDataId"];
-            else if (input["name"] === "objects2D")
-                newJobSettings.inputs.objects2D = input["realityDataId"];
-            else if (input["name"] === "meshes")
-                newJobSettings.inputs.meshes = input["realityDataId"];
-            else
-                return Promise.reject(new Error("Found unexpected input name : " + input["name"]));
-        }
-        const outputsJson = settingsJson["outputs"];
-        for (const output of outputsJson) {
-            if (output["name"] === "objects2D")
-                newJobSettings.outputs.objects2D = output["realityDataId"];
-            else if (output["name"] === "objects3D")
-                newJobSettings.outputs.objects3D = output["realityDataId"];
-            else if (output["name"] === "exportedObjects3DDGN")
-                newJobSettings.outputs.exportedObjects3DDGN = output["realityDataId"];
-            else if (output["name"] === "exportedObjects3DCesium")
-                newJobSettings.outputs.exportedObjects3DCesium = output["realityDataId"];
-            else if (output["name"] === "exportedLocations3DSHP")
-                newJobSettings.outputs.exportedLocations3DSHP = output["realityDataId"];
->>>>>>> cca6220c
             else
                 return Promise.reject(new Error("Found unexpected output name : " + output["name"]));
         }
