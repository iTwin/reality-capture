--- conflicted
+++ resolved
@@ -59,7 +59,6 @@
 
 export function getAppropriateService(jt: JobType): Service {
   if ([
-<<<<<<< HEAD
     JobType.FILL_IMAGE_PROPERTIES, JobType.IMPORT_POINT_CLOUD, JobType.CALIBRATION,
     JobType.TILING, JobType.PRODUCTION, JobType.RECONSTRUCTION, JobType.CONSTRAINTS,
     JobType.TOUCH_UP_EXPORT, JobType.TOUCH_UP_IMPORT, JobType.WATER_CONSTRAINTS,
@@ -72,42 +71,10 @@
     JobType.SEGMENTATION_ORTHOPHOTO, JobType.CHANGE_DETECTION, JobType.TRAINING_O2D,
     JobType.EVAL_O2D, JobType.EVAL_O3D, JobType.EVAL_S2D, JobType.EVAL_S3D,
     JobType.EVAL_SORTHO, JobType.TRAINING_O2D, JobType.TRAINING_S3D
-=======
-    JobType.FILL_IMAGE_PROPERTIES,
-    JobType.IMPORT_POINT_CLOUD,
-    JobType.CALIBRATION,
-    JobType.TILING,
-    JobType.PRODUCTION,
-    JobType.RECONSTRUCTION,
-    JobType.CONSTRAINTS,
-    JobType.TOUCH_UP_EXPORT,
-    JobType.TOUCH_UP_IMPORT,
-    JobType.WATER_CONSTRAINTS,
-    JobType.GAUSSIAN_SPLATS
->>>>>>> 1b162095
   ].includes(jt)) {
     return Service.MODELING;
   }
-<<<<<<< HEAD
   // return Service.CONVERSION;
-=======
-  /*if ([
-  JobType.OBJECTS_2D,
-  JobType.SEGMENTATION_2D,
-  JobType.SEGMENTATION_3D,
-  JobType.SEGMENTATION_ORTHOPHOTO,
-  JobType.CHANGE_DETECTION,
-  JobType.TRAINING_O2D,
-  JobType.EVAL_O2D,
-  JobType.EVAL_O3D,
-  JobType.EVAL_S2D,
-  JobType.EVAL_S3D,
-  JobType.EVAL_SORTHO
-].includes(jt)) {
-  return Service.ANALYSIS;
-}
-return Service.CONVERSION;*/
->>>>>>> 1b162095
   throw new Error("Other job types are not implemented yet");
 }
 
@@ -126,7 +93,6 @@
   type: z.nativeEnum(JobType).describe("Type of job."),
   specifications: z.union([
     CalibrationSpecificationsCreateSchema,
-<<<<<<< HEAD
     ChangeDetectionSpecificationsCreateSchema,
     ConstraintsSpecificationsCreateSchema,
     EvalO2DSpecificationsCreateSchema,
@@ -143,37 +109,13 @@
     Segmentation2DSpecificationsCreateSchema,
     Segmentation3DSpecificationsCreateSchema,
     SegmentationOrthophotoSpecificationsCreateSchema,
-=======
-    //ChangeDetectionSpecificationsCreateSchema,
-    ConstraintsSpecificationsCreateSchema,
-    FillImagePropertiesSpecificationsCreateSchema,
-    ImportPCSpecificationsCreateSchema,
-    //Objects2DSpecificationsCreateSchema,
-    ProductionSpecificationsCreateSchema,
-    ReconstructionSpecificationsCreateSchema,
-    //Segmentation2DSpecificationsCreateSchema,
-    //Segmentation3DSpecificationsCreateSchema,
-    //SegmentationOrthophotoSpecificationsCreateSchema,
->>>>>>> 1b162095
     TilingSpecificationsCreateSchema,
     TouchUpExportSpecificationsCreateSchema,
     TouchUpImportSpecificationsCreateSchema,
     WaterConstraintsSpecificationsCreateSchema,
-<<<<<<< HEAD
     TrainingO2DSpecificationsCreateSchema,
     //PointCloudConversionSpecificationsCreateSchema,
     TrainingS3DSpecificationsCreateSchema,
-=======
-    //TrainingO2DSpecificationsCreateSchema,
-    //PointCloudConversionSpecificationsCreateSchema,
-    //TrainingS3DSpecificationsCreateSchema,
-    GaussianSplatsSpecificationsCreateSchema,
-    //EvalO2DSpecificationsCreateSchema,
-    //EvalO3DSpecificationsCreateSchema,
-    //EvalS2DSpecificationsCreateSchema,
-    //EvalS3DSpecificationsCreateSchema,
-    //EvalSOrthoSpecificationsCreateSchema
->>>>>>> 1b162095
   ]).describe("Specifications aligned with the job type."),
   iTwinId: z.string().describe("iTwin ID, used by the service for finding input reality data and uploading output data."),
 });
@@ -198,7 +140,6 @@
 
 export const JobSchema = z.discriminatedUnion("type", [
   z.object({
-<<<<<<< HEAD
     ...CommonFields,
     type: z.literal("Calibration"),
     specifications: CalibrationSpecificationsSchema,
@@ -215,14 +156,44 @@
   }),
   z.object({
     ...CommonFields,
+    type: z.literal("EvalO2D"),
+    specifications: EvalO2DSpecificationsSchema,
+  }),
+  z.object({
+    ...CommonFields,
+    type: z.literal("EvalO3D"),
+    specifications: EvalO3DSpecificationsSchema,
+  }),
+  z.object({
+    ...CommonFields,
+    type: z.literal("EvalS2D"),
+    specifications: EvalS2DSpecificationsSchema,
+  }),
+  z.object({
+    ...CommonFields,
+    type: z.literal("EvalS3D"),
+    specifications: EvalS3DSpecificationsSchema,
+  }),
+  z.object({
+    ...CommonFields,
+    type: z.literal("EvalSOrtho"),
+    specifications: EvalSOrthoSpecificationsSchema,
+  }),
+  z.object({
+    ...CommonFields,
     type: z.literal("FillImageProperties"),
     specifications: FillImagePropertiesSpecificationsSchema,
   }),
   z.object({
     ...CommonFields,
+    type: z.literal("GaussianSplats"),
+    specifications: GaussianSplatsSpecificationsSchema,
+  }),
+  /*z.object({
+    ...CommonFields,
     type: z.literal("ImportPointCloud"),
     specifications: ImportPCSpecificationsSchema,
-  }),
+  }),*/
   z.object({
     ...CommonFields,
     type: z.literal("Objects2D"),
@@ -239,25 +210,17 @@
     specifications: ReconstructionSpecificationsSchema,
   }),
   z.object({
-=======
->>>>>>> 1b162095
-    ...CommonFields,
-    type: z.literal("Calibration"),
-    specifications: CalibrationSpecificationsSchema,
-  }),
-  /*z.object({
-  ...CommonFields,
-  type: z.literal("ChangeDetection"),
-  specifications: ChangeDetectionSpecificationsSchema,
-}),*/
-  z.object({
-    ...CommonFields,
-    type: z.literal("Constraints"),
-    specifications: ConstraintsSpecificationsSchema,
-  }),
-  z.object({
-    ...CommonFields,
-<<<<<<< HEAD
+    ...CommonFields,
+    type: z.literal("Segmentation2D"),
+    specifications: Segmentation2DSpecificationsSchema,
+  }),
+  z.object({
+    ...CommonFields,
+    type: z.literal("Segmentation3D"),
+    specifications: Segmentation3DSpecificationsSchema,
+  }),
+  z.object({
+    ...CommonFields,
     type: z.literal("SegmentationOrthophoto"),
     specifications: SegmentationOrthophotoSpecificationsSchema,
   }),
@@ -268,6 +231,21 @@
   }),
   z.object({
     ...CommonFields,
+    type: z.literal("TraningO2D"),
+    specifications: TrainingO2DSpecificationsSchema,
+  }),
+  z.object({
+    ...CommonFields,
+    type: z.literal("TraningS3D"),
+    specifications: TrainingS3DSpecificationsSchema,
+  }),
+  z.object({
+    ...CommonFields,
+    type: z.literal("Tiling"),
+    specifications: TilingSpecificationsSchema,
+  }),
+  z.object({
+    ...CommonFields,
     type: z.literal("TouchUpExport"),
     specifications: TouchUpExportSpecificationsSchema,
   }),
@@ -280,128 +258,7 @@
     ...CommonFields,
     type: z.literal("WaterConstraints"),
     specifications: WaterConstraintsSpecificationsSchema,
-=======
-    type: z.literal("FillImageProperties"),
-    specifications: FillImagePropertiesSpecificationsSchema,
->>>>>>> 1b162095
-  }),
-  z.object({
-    ...CommonFields,
-    type: z.literal("ImportPointCloud"),
-    specifications: ImportPCSpecificationsSchema,
-  }),
-  /*z.object({
-  ...CommonFields,
-  type: z.literal("Objects2D"),
-  specifications: Objects2DSpecificationsSchema,
-}),*/
-  z.object({
-    ...CommonFields,
-    type: z.literal("Production"),
-    specifications: ProductionSpecificationsSchema,
-  }),
-  /*z.object({
-    ...CommonFields,
-<<<<<<< HEAD
-    type: z.literal("PointCloudConversion"),
-    specifications: PointCloudConversionSpecificationsSchema,
-  }),*/
-  z.object({
-    ...CommonFields,
-    type: z.literal("GaussianSplats"),
-    specifications: GaussianSplatsSpecificationsSchema,
-  }),
-=======
-    type: z.literal("Reconstruction"),
-    specifications: ReconstructionSpecificationsSchema,
-  }),
-  /*z.object({
-  ...CommonFields,
-  type: z.literal("Segmentation2D"),
-  specifications: Segmentation2DSpecificationsSchema,
-}),
-z.object({
-  ...CommonFields,
-  type: z.literal("Segmentation3D"),
-  specifications: Segmentation3DSpecificationsSchema,
-}),
-z.object({
-  ...CommonFields,
-  type: z.literal("SegmentationOrthophoto"),
-  specifications: SegmentationOrthophotoSpecificationsSchema,
-}),*/
->>>>>>> 1b162095
-  z.object({
-    ...CommonFields,
-    type: z.literal("Tiling"),
-    specifications: TilingSpecificationsSchema,
-  }),
-  z.object({
-    ...CommonFields,
-    type: z.literal("TouchUpExport"),
-    specifications: TouchUpExportSpecificationsSchema,
-  }),
-  z.object({
-    ...CommonFields,
-    type: z.literal("TouchUpImport"),
-    specifications: TouchUpImportSpecificationsSchema,
-  }),
-  z.object({
-    ...CommonFields,
-    type: z.literal("WaterConstraints"),
-    specifications: WaterConstraintsSpecificationsSchema,
-  }),
-  /*z.object({
-  ...CommonFields,
-  type: z.literal("TrainingO2D"),
-  specifications: TrainingO2DSpecificationsSchema,
-}),
-z.object({
-  ...CommonFields,
-  type: z.literal("TrainingS3D"),
-  specifications: TrainingS3DSpecificationsSchema,
-}),
-z.object({
-  ...CommonFields,
-  type: z.literal("PointCloudConversion"),
-  specifications: PointCloudConversionSpecificationsSchema,
-}),*/
-  z.object({
-    ...CommonFields,
-<<<<<<< HEAD
-    type: z.literal("EvalSOrtho"),
-    specifications: EvalSOrthoSpecificationsSchema,
-  }),
-=======
-    type: z.literal("GaussianSplats"),
-    specifications: GaussianSplatsSpecificationsSchema,
-  }),
-  /*z.object({
-  ...CommonFields,
-  type: z.literal("EvalO2D"),
-  specifications: EvalO2DSpecificationsSchema,
-}),
-z.object({
-  ...CommonFields,
-  type: z.literal("EvalO3D"),
-  specifications: EvalO3DSpecificationsSchema,
-}),
-z.object({
-  ...CommonFields,
-  type: z.literal("EvalS2D"),
-  specifications: EvalS2DSpecificationsSchema,
-}),
-z.object({
-  ...CommonFields,
-  type: z.literal("EvalS3D"),
-  specifications: EvalS3DSpecificationsSchema,
-}),
-z.object({
-  ...CommonFields,
-  type: z.literal("EvalSOrtho"),
-  specifications: EvalSOrthoSpecificationsSchema,
-}),*/
->>>>>>> 1b162095
+  })
 ]);
 export type Job = z.infer<typeof JobSchema>;
 
