--- conflicted
+++ resolved
@@ -20,13 +20,8 @@
 	},
 	"license": "MIT",
 	"dependencies": {
-<<<<<<< HEAD
-		"@azure/storage-blob": "^12.8.0",
+		"@azure/storage-blob": "^12.13.0",
 		"axios": "^1.3.0"
-=======
-		"@azure/storage-blob": "^12.13.0",
-		"axios": "^0.25.0"
->>>>>>> 8643f245
 	},
 	"peerDependencies": {
 		"@itwin/core-bentley": "^3.5.0",
