--- conflicted
+++ resolved
@@ -17,14 +17,9 @@
 
 export async function sleep(ms: number) { return new Promise(resolve => setTimeout(resolve, ms)); }
 
-<<<<<<< HEAD
-describe("Context capture unit tests", () => {
-    const serviceUrl = "https://api.bentley.com/contextcapture";
-=======
 describe("Reality Modeling unit tests", () => {
     let iTwinId = "";
     let serviceUrl = "https://api.bentley.com/contextcapture"
->>>>>>> 249a025f
     let contextCaptureService: ContextCaptureService;
     let axiosMock = new MockAdapter(axios);
     let authorizationClient: ServiceAuthorizationClient;
@@ -71,24 +66,6 @@
                 },
                 "workspaceId": "workspaceId"
             }).reply(201, 
-<<<<<<< HEAD
-                {
-                    "job": {
-                        "id": "cc3d35cc-416a-4262-9714-b359da70b419",
-                        "name": "Context capture unit test job",
-                        "type": "Full",
-                        "state": "unsubmitted",
-                        "createdDateTime": "2023-04-05T14:29:55Z",
-                        "lastModifiedDateTime": "2023-04-05T14:29:55Z",
-                        "iTwinId": "c3739cf2-9da3-487b-b03d-f58c8eb97e5b",
-                        "location": "East US",
-                        "email": "example@bentley.com",
-                        "workspaceId": "workspaceId",
-                        "inputs": [{"id": "imagesId"},{"id": "ccOrientationsId"}],
-                        "jobSettings": {
-                            "quality": "Extra",
-                            "outputs": [{
-=======
             {
                 "job": {
                     "id": "cc3d35cc-416a-4262-9714-b359da70b419",
@@ -105,7 +82,6 @@
                     "jobSettings": {
                         "quality": "Extra",
                         "outputs": [{
->>>>>>> 249a025f
                                 "format": "OPC",
                                 "id": "opcId"
                             },
@@ -391,35 +367,6 @@
     describe("Get job properties", () => {
         it("Get job properties", async function () {
             axiosMock.onGet(serviceUrl + "/jobs/ccJob").reply(200, 
-<<<<<<< HEAD
-                {
-                    "job": {
-                        "id": "cc3d35cc-416a-4262-9714-b359da70b419",
-                        "name": "Context capture unit test job",
-                        "type": "Full",
-                        "state": "unsubmitted",
-                        "createdDateTime": "2023-04-05T14:29:55Z",
-                        "lastModifiedDateTime": "2023-04-05T14:29:55Z",
-                        "iTwinId": "c3739cf2-9da3-487b-b03d-f58c8eb97e5b",
-                        "location": "East US",
-                        "email": "example@bentley.com",
-                        "workspaceId": "workspaceId",
-                        "costEstimationParameters": {
-                            "gigaPixels": 2.1,
-                            "megaPoints": 1.5,
-                            "meshQuality": "Extra"
-                        },
-                        "executionInformation": {
-                            "submittedDateTime": "2023-03-30T15:14:57Z",
-                            "startedDateTime": "2023-03-30T15:22:11Z",
-                            "endedDateTime": "2023-03-30T15:39:47Z",
-                            "estimatedUnits": 2
-                        },
-                        "inputs": [{"id": "imagesId"},{"id": "ccOrientationsId"}],
-                        "jobSettings": {
-                            "quality": "Extra",
-                            "outputs": [{
-=======
             {
                 "job": {
                     "id": "cc3d35cc-416a-4262-9714-b359da70b419",
@@ -447,7 +394,6 @@
                     "jobSettings": {
                         "quality": "Extra",
                         "outputs": [{
->>>>>>> 249a025f
                                 "format": "OPC",
                                 "id": "opcId"
                             },
