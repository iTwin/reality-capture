--- conflicted
+++ resolved
@@ -29,16 +29,14 @@
                                                      TrainingS3DSpecificationsCreate, TrainingS3DSpecifications)
 from reality_capture.specifications.point_cloud_conversion import (PointCloudConversionSpecificationsCreate,
                                                                    PointCloudConversionSpecifications)
-<<<<<<< HEAD
+
 from reality_capture.specifications.gaussian_splats import (GaussianSplatsSpecificationsCreate,
                                                             GaussianSplatsSpecifications)
-=======
 from reality_capture.specifications.eval_o2d import (EvalO2DSpecificationsCreate, EvalO2DSpecifications)
 from reality_capture.specifications.eval_o3d import (EvalO3DSpecificationsCreate, EvalO3DSpecifications)
 from reality_capture.specifications.eval_s2d import (EvalS2DSpecificationsCreate, EvalS2DSpecifications)
 from reality_capture.specifications.eval_s3d import (EvalS3DSpecificationsCreate, EvalS3DSpecifications)
 from reality_capture.specifications.eval_sortho import (EvalSOrthoSpecificationsCreate, EvalSOrthoSpecifications)
->>>>>>> 8890772a
 
 
 class JobType(Enum):
@@ -106,13 +104,10 @@
                           TilingSpecificationsCreate, TouchUpExportSpecificationsCreate,
                           TouchUpImportSpecificationsCreate, WaterConstraintsSpecificationsCreate,
                           TrainingO2DSpecificationsCreate, PointCloudConversionSpecificationsCreate, 
-<<<<<<< HEAD
-                          TrainingS3DSpecificationsCreate, GaussianSplatsSpecificationsCreate] = (
-=======
-                          TrainingS3DSpecificationsCreate, EvalO2DSpecificationsCreate,
-                          EvalO3DSpecificationsCreate, EvalS2DSpecificationsCreate,
-                          EvalS3DSpecificationsCreate, EvalSOrthoSpecificationsCreate] = (
->>>>>>> 8890772a
+                          TrainingS3DSpecificationsCreate, GaussianSplatsSpecificationsCreate, 
+                          EvalO2DSpecificationsCreate, EvalO3DSpecificationsCreate, 
+                          EvalS2DSpecificationsCreate, EvalS3DSpecificationsCreate, 
+                          EvalSOrthoSpecificationsCreate] = (
         Field(description="Specifications aligned with the job type."))
     itwin_id: str = Field(description="iTwin ID, used by the service for finding "
                                       "input reality data and uploading output data.",
@@ -154,13 +149,11 @@
                           TilingSpecifications, TouchUpExportSpecifications,
                           TouchUpImportSpecifications, WaterConstraintsSpecifications, 
                           TrainingO2DSpecifications, TrainingS3DSpecifications,
-<<<<<<< HEAD
-                          PointCloudConversionSpecifications, GaussianSplatsSpecifications] = (
-=======
-                          PointCloudConversionSpecifications, EvalO2DSpecifications,
-                          EvalO3DSpecifications, EvalS2DSpecifications,
-                          EvalS3DSpecifications, EvalSOrthoSpecifications] = (
->>>>>>> 8890772a
+                          PointCloudConversionSpecifications, GaussianSplatsSpecifications, 
+                          EvalO2DSpecifications, EvalO3DSpecifications, 
+                          EvalS2DSpecifications, EvalS3DSpecifications, 
+                          EvalSOrthoSpecifications] = (
+
         Field(description="Specifications aligned with the job type."))
 
     @model_validator(mode="after")
@@ -202,10 +195,8 @@
             model.specifications = TrainingS3DSpecifications(**model.specifications.model_dump(by_alias=True))
         elif model.type == JobType.POINT_CLOUD_CONVERSION:
             model.specifications = PointCloudConversionSpecifications(**model.specifications.model_dump(by_alias=True))
-<<<<<<< HEAD
         elif model.type == JobType.GAUSSIAN_SPLATS:
             model.specifications = GaussianSplatsSpecifications(**model.specifications.model_dump(by_alias=True))
-=======
         elif model.type == JobType.EVAL_O2D:
             model.specifications = EvalO2DSpecifications(**model.specifications.model_dump(by_alias=True))
         elif model.type == JobType.EVAL_O3D:
@@ -216,7 +207,6 @@
             model.specifications = EvalS3DSpecifications(**model.specifications.model_dump(by_alias=True))
         elif model.type == JobType.EVAL_SORTHO:
             model.specifications = EvalSOrthoSpecifications(**model.specifications.model_dump(by_alias=True))
->>>>>>> 8890772a
         else:
             raise ValueError(f"Unsupported job type: {model.type}")
         return model
