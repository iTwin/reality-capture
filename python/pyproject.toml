--- conflicted
+++ resolved
@@ -4,11 +4,7 @@
 
 [project]
 name = "reality_apis"
-<<<<<<< HEAD
 version = "1.1.3"
-=======
-version = "1.0.6"
->>>>>>> 85104a88
 authors = [
   { name="Bentley Systems" },
 ]
