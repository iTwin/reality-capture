--- conflicted
+++ resolved
@@ -41,17 +41,10 @@
     devDependencies:
       '@itwin/build-tools':
         specifier: ^4.0.0
-<<<<<<< HEAD
-        version: 4.11.6(@types/node@18.19.123)
-      '@types/node':
-        specifier: ^18.12.0
-        version: 18.19.123
-=======
         version: 4.11.6(@types/node@22.0.0)
       '@types/node':
         specifier: ^22.0.0
         version: 22.0.0
->>>>>>> cd8f386a
       '@typescript-eslint/eslint-plugin':
         specifier: ^5.30.6
         version: 5.62.0(@typescript-eslint/parser@5.62.0)(eslint@8.57.1)(typescript@5.6.3)
@@ -178,22 +171,13 @@
     devDependencies:
       '@itwin/build-tools':
         specifier: ^4.0.0
-<<<<<<< HEAD
-        version: 4.11.6(@types/node@18.19.123)
-=======
         version: 4.11.6(@types/node@22.0.0)
->>>>>>> cd8f386a
       '@types/cors':
         specifier: ^2.8.12
         version: 2.8.19
       '@types/node':
-<<<<<<< HEAD
-        specifier: ^18.12.0
-        version: 18.19.123
-=======
         specifier: ^22.0.0
         version: 22.0.0
->>>>>>> cd8f386a
       '@types/react':
         specifier: 18.0.0
         version: 18.0.0
@@ -223,29 +207,17 @@
         version: 5.6.3
       vite:
         specifier: ^5.4.15
-<<<<<<< HEAD
-        version: 5.4.19(@types/node@18.19.123)
-=======
         version: 5.4.19(@types/node@22.0.0)
->>>>>>> cd8f386a
 
   typescript/packages/reality-capture-analysis:
     dependencies:
       axios:
-<<<<<<< HEAD
         specifier: ^1.8.2
-=======
-        specifier: ^1.7.4
->>>>>>> cd8f386a
         version: 1.11.0
     devDependencies:
       '@itwin/build-tools':
         specifier: ^4.0.0
-<<<<<<< HEAD
-        version: 4.11.6(@types/node@18.19.123)
-=======
         version: 4.11.6(@types/node@22.0.0)
->>>>>>> cd8f386a
       '@itwin/reality-capture-common':
         specifier: workspace:*
         version: link:../reality-capture-common
@@ -299,11 +271,7 @@
     devDependencies:
       '@itwin/build-tools':
         specifier: ^4.0.0
-<<<<<<< HEAD
-        version: 4.11.6(@types/node@18.19.123)
-=======
         version: 4.11.6(@types/node@22.0.0)
->>>>>>> cd8f386a
       eslint:
         specifier: ^8.19.0
         version: 8.57.1
@@ -317,20 +285,12 @@
   typescript/packages/reality-capture-conversion:
     dependencies:
       axios:
-<<<<<<< HEAD
         specifier: ^1.8.2
-=======
-        specifier: ^1.7.4
->>>>>>> cd8f386a
         version: 1.11.0
     devDependencies:
       '@itwin/build-tools':
         specifier: ^4.0.0
-<<<<<<< HEAD
-        version: 4.11.6(@types/node@18.19.123)
-=======
         version: 4.11.6(@types/node@22.0.0)
->>>>>>> cd8f386a
       '@itwin/reality-capture-common':
         specifier: workspace:*
         version: link:../reality-capture-common
@@ -383,20 +343,12 @@
   typescript/packages/reality-capture-modeling:
     dependencies:
       axios:
-<<<<<<< HEAD
         specifier: ^1.8.2
-=======
-        specifier: ^1.7.4
->>>>>>> cd8f386a
         version: 1.11.0
     devDependencies:
       '@itwin/build-tools':
         specifier: ^4.0.0
-<<<<<<< HEAD
-        version: 4.11.6(@types/node@18.19.123)
-=======
         version: 4.11.6(@types/node@22.0.0)
->>>>>>> cd8f386a
       '@itwin/reality-capture-common':
         specifier: workspace:*
         version: link:../reality-capture-common
@@ -539,11 +491,7 @@
     devDependencies:
       '@itwin/build-tools':
         specifier: ^4.0.0
-<<<<<<< HEAD
-        version: 4.11.6(@types/node@18.19.123)
-=======
         version: 4.11.6(@types/node@22.0.0)
->>>>>>> cd8f386a
       '@types/chai':
         specifier: ^4.3.3
         version: 4.3.20
@@ -554,13 +502,8 @@
         specifier: ^10.0.0
         version: 10.0.10
       '@types/node':
-<<<<<<< HEAD
-        specifier: ^18.12.0
-        version: 18.19.123
-=======
         specifier: 22.0.0
         version: 22.0.0
->>>>>>> cd8f386a
       '@types/wicg-file-system-access':
         specifier: ^2020.9.5
         version: 2020.9.8
@@ -1447,19 +1390,11 @@
       oidc-client: 1.11.5
     dev: false
 
-<<<<<<< HEAD
-  /@itwin/build-tools@4.11.6(@types/node@18.19.123):
-    resolution: {integrity: sha512-Tr4LLFsCGkH0YiE26hwkiOdz3thrJ3LDv66Ceq0IJyb6DTpVtUTp1u9kwmYh7tYjQH1sxWDKtMWoD+1CAkzgOQ==}
-    hasBin: true
-    dependencies:
-      '@microsoft/api-extractor': 7.47.12(@types/node@18.19.123)
-=======
   /@itwin/build-tools@4.11.6(@types/node@22.0.0):
     resolution: {integrity: sha512-Tr4LLFsCGkH0YiE26hwkiOdz3thrJ3LDv66Ceq0IJyb6DTpVtUTp1u9kwmYh7tYjQH1sxWDKtMWoD+1CAkzgOQ==}
     hasBin: true
     dependencies:
       '@microsoft/api-extractor': 7.47.12(@types/node@22.0.0)
->>>>>>> cd8f386a
       chalk: 3.0.0
       cpx2: 3.0.2
       cross-spawn: 7.0.6
@@ -2342,20 +2277,12 @@
       '@babel/runtime': 7.28.3
     dev: false
 
-<<<<<<< HEAD
-  /@microsoft/api-extractor-model@7.29.9(@types/node@18.19.123):
-=======
   /@microsoft/api-extractor-model@7.29.9(@types/node@22.0.0):
->>>>>>> cd8f386a
     resolution: {integrity: sha512-/DaMfUjiswmrnLjHCorVzWGbW5rmeTGDo+H0QcvcarJ14SjNVmFWiRKzscN4B2y9AyllqeXMPgwbtSFAdAkpMQ==}
     dependencies:
       '@microsoft/tsdoc': 0.15.1
       '@microsoft/tsdoc-config': 0.17.1
-<<<<<<< HEAD
-      '@rushstack/node-core-library': 5.10.0(@types/node@18.19.123)
-=======
       '@rushstack/node-core-library': 5.10.0(@types/node@22.0.0)
->>>>>>> cd8f386a
     transitivePeerDependencies:
       - '@types/node'
     dev: true
@@ -2370,19 +2297,6 @@
       - '@types/node'
     dev: true
 
-<<<<<<< HEAD
-  /@microsoft/api-extractor@7.47.12(@types/node@18.19.123):
-    resolution: {integrity: sha512-YE/h4vE9T1i3oGtgEZC7pHupH/drtGAuQ36iJ1Ua0gQ8NXmPXNKNilkCqzWnX/QvMnr1xSgEjHppWMXEi5YZKQ==}
-    hasBin: true
-    dependencies:
-      '@microsoft/api-extractor-model': 7.29.9(@types/node@18.19.123)
-      '@microsoft/tsdoc': 0.15.1
-      '@microsoft/tsdoc-config': 0.17.1
-      '@rushstack/node-core-library': 5.10.0(@types/node@18.19.123)
-      '@rushstack/rig-package': 0.5.3
-      '@rushstack/terminal': 0.14.3(@types/node@18.19.123)
-      '@rushstack/ts-command-line': 4.23.1(@types/node@18.19.123)
-=======
   /@microsoft/api-extractor@7.47.12(@types/node@22.0.0):
     resolution: {integrity: sha512-YE/h4vE9T1i3oGtgEZC7pHupH/drtGAuQ36iJ1Ua0gQ8NXmPXNKNilkCqzWnX/QvMnr1xSgEjHppWMXEi5YZKQ==}
     hasBin: true
@@ -2394,7 +2308,6 @@
       '@rushstack/rig-package': 0.5.3
       '@rushstack/terminal': 0.14.3(@types/node@22.0.0)
       '@rushstack/ts-command-line': 4.23.1(@types/node@22.0.0)
->>>>>>> cd8f386a
       lodash: 4.17.21
       minimatch: 3.0.8
       resolve: 1.22.10
@@ -2689,11 +2602,7 @@
     resolution: {integrity: sha512-zt6OdqaDoOnJ1ZYsCYGt9YmWzDXl4vQdKTyJev62gFhRGKdx7mcT54V9KIjg+d2wi9EXsPvAPKe7i7WjfVWB8g==}
     dev: true
 
-<<<<<<< HEAD
-  /@rushstack/node-core-library@5.10.0(@types/node@18.19.123):
-=======
   /@rushstack/node-core-library@5.10.0(@types/node@22.0.0):
->>>>>>> cd8f386a
     resolution: {integrity: sha512-2pPLCuS/3x7DCd7liZkqOewGM0OzLyCacdvOe8j6Yrx9LkETGnxul1t7603bIaB8nUAooORcct9fFDOQMbWAgw==}
     peerDependencies:
       '@types/node': '*'
@@ -2701,11 +2610,7 @@
       '@types/node':
         optional: true
     dependencies:
-<<<<<<< HEAD
-      '@types/node': 18.19.123
-=======
       '@types/node': 22.0.0
->>>>>>> cd8f386a
       ajv: 8.13.0
       ajv-draft-04: 1.0.0(ajv@8.13.0)
       ajv-formats: 3.0.1(ajv@8.13.0)
@@ -2741,11 +2646,7 @@
       strip-json-comments: 3.1.1
     dev: true
 
-<<<<<<< HEAD
-  /@rushstack/terminal@0.14.3(@types/node@18.19.123):
-=======
   /@rushstack/terminal@0.14.3(@types/node@22.0.0):
->>>>>>> cd8f386a
     resolution: {integrity: sha512-csXbZsAdab/v8DbU1sz7WC2aNaKArcdS/FPmXMOXEj/JBBZMvDK0+1b4Qao0kkG0ciB1Qe86/Mb68GjH6/TnMw==}
     peerDependencies:
       '@types/node': '*'
@@ -2753,13 +2654,8 @@
       '@types/node':
         optional: true
     dependencies:
-<<<<<<< HEAD
-      '@rushstack/node-core-library': 5.10.0(@types/node@18.19.123)
-      '@types/node': 18.19.123
-=======
       '@rushstack/node-core-library': 5.10.0(@types/node@22.0.0)
       '@types/node': 22.0.0
->>>>>>> cd8f386a
       supports-color: 8.1.1
     dev: true
 
@@ -2775,17 +2671,10 @@
       supports-color: 8.1.1
     dev: true
 
-<<<<<<< HEAD
-  /@rushstack/ts-command-line@4.23.1(@types/node@18.19.123):
-    resolution: {integrity: sha512-40jTmYoiu/xlIpkkRsVfENtBq4CW3R4azbL0Vmda+fMwHWqss6wwf/Cy/UJmMqIzpfYc2OTnjYP1ZLD3CmyeCA==}
-    dependencies:
-      '@rushstack/terminal': 0.14.3(@types/node@18.19.123)
-=======
   /@rushstack/ts-command-line@4.23.1(@types/node@22.0.0):
     resolution: {integrity: sha512-40jTmYoiu/xlIpkkRsVfENtBq4CW3R4azbL0Vmda+fMwHWqss6wwf/Cy/UJmMqIzpfYc2OTnjYP1ZLD3CmyeCA==}
     dependencies:
       '@rushstack/terminal': 0.14.3(@types/node@22.0.0)
->>>>>>> cd8f386a
       '@types/argparse': 1.0.38
       argparse: 1.0.10
       string-argv: 0.3.2
@@ -2949,11 +2838,7 @@
     resolution: {integrity: sha512-HLFeCYgz89uk22N5Qg3dvGvsv46B8GLvKKo1zKG4NybA8U2DiEO3w9lqGg29t/tfLRJpJ6iQxnVw4OnB7MoM9g==}
     dependencies:
       '@types/connect': 3.4.38
-<<<<<<< HEAD
-      '@types/node': 18.19.123
-=======
       '@types/node': 22.0.0
->>>>>>> cd8f386a
     dev: true
 
   /@types/chai-as-promised@7.1.8:
@@ -2969,21 +2854,13 @@
   /@types/connect@3.4.38:
     resolution: {integrity: sha512-K6uROf1LD88uDQqJCktA4yzL1YYAK6NgfsI0v/mTgyPKWsX1CnJ0XPSDhViejru1GcRkLWb8RlzFYJRqGUbaug==}
     dependencies:
-<<<<<<< HEAD
-      '@types/node': 18.19.123
-=======
       '@types/node': 22.0.0
->>>>>>> cd8f386a
     dev: true
 
   /@types/cors@2.8.19:
     resolution: {integrity: sha512-mFNylyeyqN93lfe/9CSxOGREz8cpzAhH+E93xJ4xWQf62V8sQ/24reV2nyzUWM6H6Xji+GGHpkbLe7pVoUEskg==}
     dependencies:
-<<<<<<< HEAD
-      '@types/node': 18.19.123
-=======
       '@types/node': 22.0.0
->>>>>>> cd8f386a
     dev: true
 
   /@types/eslint-scope@3.7.7:
@@ -3007,11 +2884,7 @@
   /@types/express-serve-static-core@4.19.6:
     resolution: {integrity: sha512-N4LZ2xG7DatVqhCZzOGb1Yi5lMbXSZcmdLDe9EzSndPV2HpWYWzRbaerl2n27irrm94EPpprqa8KpskPT085+A==}
     dependencies:
-<<<<<<< HEAD
-      '@types/node': 18.19.123
-=======
       '@types/node': 22.0.0
->>>>>>> cd8f386a
       '@types/qs': 6.14.0
       '@types/range-parser': 1.2.7
       '@types/send': 0.17.5
@@ -3070,11 +2943,7 @@
   /@types/jsonwebtoken@8.5.9:
     resolution: {integrity: sha512-272FMnFGzAVMGtu9tkr29hRL6bZj4Zs1KZNeHLnKqAvp06tAIcarTMwOh8/8bz4FmKRcMxZhZNeUAQsNLoiPhg==}
     dependencies:
-<<<<<<< HEAD
-      '@types/node': 18.19.123
-=======
       '@types/node': 22.0.0
->>>>>>> cd8f386a
     dev: true
 
   /@types/mdast@4.0.4:
@@ -3098,21 +2967,12 @@
   /@types/node-fetch@2.6.13:
     resolution: {integrity: sha512-QGpRVpzSaUs30JBSGPjOg4Uveu384erbHBoT1zeONvyCfwQxIkUshLAOqN/k9EjGviPRmWTTe6aH2qySWKTVSw==}
     dependencies:
-<<<<<<< HEAD
-      '@types/node': 18.19.123
-      form-data: 4.0.4
-    dev: false
-
-  /@types/node@18.19.123:
-    resolution: {integrity: sha512-K7DIaHnh0mzVxreCR9qwgNxp3MH9dltPNIEddW9MYUlcKAzm+3grKNSTe2vCJHI1FaLpvpL5JGJrz1UZDKYvDg==}
-=======
       '@types/node': 22.0.0
       form-data: 4.0.4
     dev: false
 
   /@types/node@22.0.0:
     resolution: {integrity: sha512-VT7KSYudcPOzP5Q0wfbowyNLaVR8QWUdw+088uFWwfvpY6uCWaXpqV6ieLAu9WBcnTa7H4Z5RLK8I5t2FuOcqw==}
->>>>>>> cd8f386a
     dependencies:
       undici-types: 6.11.1
 
@@ -3181,22 +3041,14 @@
     resolution: {integrity: sha512-z6F2D3cOStZvuk2SaP6YrwkNO65iTZcwA2ZkSABegdkAh/lf+Aa/YQndZVfmEXT5vgAp6zv06VQ3ejSVjAny4w==}
     dependencies:
       '@types/mime': 1.3.5
-<<<<<<< HEAD
-      '@types/node': 18.19.123
-=======
       '@types/node': 22.0.0
->>>>>>> cd8f386a
     dev: true
 
   /@types/serve-static@1.15.8:
     resolution: {integrity: sha512-roei0UY3LhpOJvjbIP6ZZFngyLKl5dskOtDhxY5THRSpO+ZI+nzJ+m5yUMzGrp89YRa7lvknKkMYjqQFGwA7Sg==}
     dependencies:
       '@types/http-errors': 2.0.5
-<<<<<<< HEAD
-      '@types/node': 18.19.123
-=======
       '@types/node': 22.0.0
->>>>>>> cd8f386a
       '@types/send': 0.17.5
     dev: true
 
@@ -3207,11 +3059,7 @@
   /@types/tunnel@0.0.3:
     resolution: {integrity: sha512-sOUTGn6h1SfQ+gbgqC364jLFBw2lnFqkgF3q0WovEHRLMrVD1sd5aufqi/aJObLekJO+Aq5z646U4Oxy6shXMA==}
     dependencies:
-<<<<<<< HEAD
-      '@types/node': 18.19.123
-=======
       '@types/node': 22.0.0
->>>>>>> cd8f386a
     dev: false
 
   /@types/unist@3.0.3:
@@ -3587,11 +3435,7 @@
       '@rolldown/pluginutils': 1.0.0-beta.27
       '@types/babel__core': 7.20.5
       react-refresh: 0.17.0
-<<<<<<< HEAD
-      vite: 5.4.19(@types/node@18.19.123)
-=======
       vite: 5.4.19(@types/node@22.0.0)
->>>>>>> cd8f386a
     transitivePeerDependencies:
       - supports-color
     dev: true
@@ -6741,11 +6585,7 @@
     resolution: {integrity: sha512-7vuh85V5cdDofPyxn58nrPjBktZo0u9x1g8WtjQol+jZDaE+fhN+cIvTj11GndBnMnyfrUOG1sZQxCdjKh+DKg==}
     engines: {node: '>= 10.13.0'}
     dependencies:
-<<<<<<< HEAD
-      '@types/node': 18.19.123
-=======
       '@types/node': 22.0.0
->>>>>>> cd8f386a
       merge-stream: 2.0.0
       supports-color: 8.1.1
     dev: true
@@ -9560,11 +9400,7 @@
       vfile-message: 4.0.3
     dev: true
 
-<<<<<<< HEAD
-  /vite@5.4.19(@types/node@18.19.123):
-=======
   /vite@5.4.19(@types/node@22.0.0):
->>>>>>> cd8f386a
     resolution: {integrity: sha512-qO3aKv3HoQC8QKiNSTuUM1l9o/XX3+c+VTgLHbJWHZGeTPVAg2XwazI9UWzoxjIJCGCV2zU60uqMzjeLZuULqA==}
     engines: {node: ^18.0.0 || >=20.0.0}
     hasBin: true
@@ -9595,11 +9431,7 @@
       terser:
         optional: true
     dependencies:
-<<<<<<< HEAD
-      '@types/node': 18.19.123
-=======
       '@types/node': 22.0.0
->>>>>>> cd8f386a
       esbuild: 0.21.5
       postcss: 8.5.6
       rollup: 4.47.1
